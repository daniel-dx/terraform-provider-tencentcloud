---
layout: "tencentcloud"
page_title: "tencentcloud: tencentcloud_instance"
sidebar_current: "docs-tencentcloud-resource-cvm-instance"
description: |-
  Provides a CVM instance resource.
---

# tencentcloud_instance

Provides a CVM instance resource.

~> **NOTE:** You can launch an CVM instance for a VPC network via specifying parameter `vpc_id`. One instance can only belong to one VPC.

~> **NOTE:** At present, 'PREPAID' instance cannot be deleted and must wait it to be outdated and released automatically.

## Example Usage

```hcl
data "tencentcloud_image" "my_favorate_image" {
  os_name = "ubuntu"

  filter {
    name   = "image-type"
    values = ["PUBLIC_IMAGE"]
  }
}

data "tencentcloud_instance_types" "my_favorate_instance_types" {
  filter {
    name   = "instance-family"
    values = ["S1"]
  }

  cpu_core_count = 1
  memory_size    = 1
}

data "tencentcloud_availability_zones" "my_favorate_zones" {}

// Create Security Group with 2 rules
resource "tencentcloud_security_group" "app" {
  name        = "web accessibility"
  description = "make it accessible for both production and stage ports"
}
resource "tencentcloud_security_group_rule" "web" {
  security_group_id = "${tencentcloud_security_group.app.id}"
  type              = "ingress"
  cidr_ip           = "0.0.0.0/0"
  ip_protocol       = "tcp"
  port_range        = "80,3000,8080"
  policy            = "accept"
}
resource "tencentcloud_security_group_rule" "ssh" {
  security_group_id = "${tencentcloud_security_group.app.id}"
  type              = "ingress"
  cidr_ip           = "202.119.230.10/32"
  ip_protocol       = "tcp"
  port_range        = "22"
  policy            = "accept"
}

// Create VPC resource
resource "tencentcloud_vpc" "app" {
  cidr_block = "10.0.0.0/16"
  name       = "awesome_app_vpc"
}
resource "tencentcloud_subnet" "app" {
  vpc_id = "${tencentcloud_vpc.app.id}"
  availability_zone = "${data.tencentcloud_availability_zones.my_favorate_zones.zones.0.name}"
  name              = "awesome_app_subnet"
  cidr_block        = "10.0.1.0/24"
}

// Create 10 CVM instances to host awesome_app
resource "tencentcloud_instance" "my_awesome_app" {
  instance_name     = "awesome_app"
  availability_zone = "${data.tencentcloud_availability_zones.my_favorate_zones.zones.0.name}"
  image_id          = "${data.tencentcloud_image.my_favorate_image.image_id}"
  instance_type     = "${data.tencentcloud_instance_types.my_favorate_instance_types.instance_types.0.instance_type}"
  key_name          = "${tencentcloud_key_pair.random_key.id}"
  hostname          = "awesome_app"
  project_id        = 0

  security_groups = [
    "${tencentcloud_security_group.app.id}",
  ]
  
  vpc_id    = "${tencentcloud_vpc.app.id}"
  subnet_id = "${tencentcloud_subnet.app.id}"
  
  internet_max_bandwidth_out = 20
  count                      = 10
}
```

## Argument Reference

The following arguments are supported:

* `image_id` - (Required) The Image to use for the instance. CVM instance's image can be replaced via changing 'image_id'.

* `availability_zone` - (Required) The available zone that the CVM instance locates at.

* `instance_name` - (Optional) The name of the CVM. This instance_name can have a string of 2 to 128 characters, must contain only alphanumeric characters or hyphens, such as "-",".","_", and must not begin or end with a hyphen, and must not begin with http:// or https://. If not specified, Terraform will autogenerate a default name is `CVM-Instance`.

* `instance_type` - (Required) The type of instance to start.

* `hostname` - (Optional) The hostname of CVM.

* `project_id` - (Optional) The project CVM belongs to, default to 0.

* `instance_charge_type` - (Optional) Valid values are `PREPAID`, `POSTPAID_BY_HOUR`, The default is `POSTPAID_BY_HOUR`.

* `instance_charge_type_prepaid_period` - (Optional) The tenancy (time unit is month) of the prepaid instance, **NOTE**: it only works when `instance_charge_type` is set to `PREPAID`.

* `instance_charge_type_prepaid_renew_flag` - (Optional) When enabled, the CVM instance will be renew automatically when it reach the end of the prepaid tenancy, **NOTE**: it only works when `instance_charge_type` is set to `PREPAID`.

* `internet_charge_type` - (Optional) Internet charge type of the instance, Valid values are `BANDWIDTH_PREPAID`, `TRAFFIC_POSTPAID_BY_HOUR`, `BANDWIDTH_POSTPAID_BY_HOUR` and `BANDWIDTH_PACKAGE`. Default is `TRAFFIC_POSTPAID_BY_HOUR`.

* `internet_max_bandwidth_out` - (Optional) Maximum outgoing bandwidth to the public network, measured in Mbps (Mega bit per second). Value range:  [0, 200], If this value is not specified, then automatically sets it to 0 Mbps.

* `allocate_public_ip` - (Optional) Associate a public ip address with an instance in a VPC or Classic. Boolean value, Default is false.

* `vpc_id` - (Optional) The id of a VPC network. If you want to create instances in VPC network, this parameter must be set.

* `subnet_id` - (Optional) The id of a VPC subnetwork. If you want to create instances in VPC network, this parameter must be set.

* `private_ip` - (Optional) The private ip to be assigned to this instance, must be in the provided subnet and available.

* `security_groups` - (Optional)  A list of security group ids to associate with.

* `system_disk_type` - (Optional) Valid values are `LOCAL_BASIC`, `LOCAL_SSD`,  `CLOUD_BASIC`, `CLOUD_SSD` and `CLOUD_PREMIUM`. **NOTE**: LOCAL_BASIC and LOCAL_SSD are deprecated.

* `system_disk_size` - (Optional) Size of the system disk, value range: 50GB ~ 1TB. Default is 50GB.

<<<<<<< HEAD
* `data_disks` - (Optional) Settings for data disk. In each disk, `data_disk_type` indicates the disk type, valid values are `LOCAL_BASIC`, `LOCAL_SSD`,  `CLOUD_BASIC` and `CLOUD_SSD`. **NOTE**, it must follow the system_disk_type, and all disks must be the same type. 
`data_disk_size` is the size of the data disk, value range: 60GB~1.6TB. `delete_with_instance` decides whether the disk is deleted with instance(only applied to `POSTPAID_BY_HOUR` cloud disk), default to true.  
=======
* `data_disks` - (Optional) Settings for data disk. In each disk, `data_disk_type` indicates the disk type, valid values are `LOCAL_BASIC`, `LOCAL_SSD`,  `CLOUD_BASIC`, `CLOUD_SSD` and `CLOUD_PREMIUM`. **NOTE**, it must follow the system_disk_type, and all disks must be the same type. `data_disk_size` is the size of the data disk, value range: 100GB~1.6TB.
>>>>>>> 01754e09

* `disable_security_service` - (Optional) Disable enhance service for security, it is enabled by default. When this options is set, security agent won't be installed.

* `disable_monitor_service` - (Optional) Disable enhance service for monitor, it is enabled by default. When this options is set, monitor agent won't be installed.

* `key_name` - (Optional) The key pair to use for the instance, it looks like `skey-16jig7tx`.

* `password` - (Optional) Password to an instance. In order to take effect new password, the instance will be restarted after modifying the password.

* `user_data` - (Optional) The user data to be specified into this instance. Must be encrypted in base64 format and limited in 16 KB.

* `user_data_raw` - (Optional) The user data to be specified into this instance, plain text. Conflicts with `user_data`. Limited in 16 KB after encrypted in base64 format.

## Attributes Reference

The following attributes are exported:

* `id` - The instance ID, something looks like `ins-xxxxxx`.
* `instance_status` - The Status of the instance.
* `private_ip` - The Local IP Address of the instance.
* `public_ip` - The instance public ip.
* `vpc_id` - The VPC Id associated with the instance.
* `subnet_id` - The Subnet Id associated with the instance.
* `system_disk_type` - The system disk type on the instance.
* `system_disk_size` - The system disk type on the instance.
* `data_disks` - The data disks info. In each data disk, `data_disk_type` is the disk type. `data_disk_size` is the size of the disk.
* `key_name` - The key pair id of the instance.<|MERGE_RESOLUTION|>--- conflicted
+++ resolved
@@ -134,12 +134,8 @@
 
 * `system_disk_size` - (Optional) Size of the system disk, value range: 50GB ~ 1TB. Default is 50GB.
 
-<<<<<<< HEAD
-* `data_disks` - (Optional) Settings for data disk. In each disk, `data_disk_type` indicates the disk type, valid values are `LOCAL_BASIC`, `LOCAL_SSD`,  `CLOUD_BASIC` and `CLOUD_SSD`. **NOTE**, it must follow the system_disk_type, and all disks must be the same type. 
-`data_disk_size` is the size of the data disk, value range: 60GB~1.6TB. `delete_with_instance` decides whether the disk is deleted with instance(only applied to `POSTPAID_BY_HOUR` cloud disk), default to true.  
-=======
 * `data_disks` - (Optional) Settings for data disk. In each disk, `data_disk_type` indicates the disk type, valid values are `LOCAL_BASIC`, `LOCAL_SSD`,  `CLOUD_BASIC`, `CLOUD_SSD` and `CLOUD_PREMIUM`. **NOTE**, it must follow the system_disk_type, and all disks must be the same type. `data_disk_size` is the size of the data disk, value range: 100GB~1.6TB.
->>>>>>> 01754e09
+`data_disk_size` is the size of the data disk, value range: 60GB~1.6TB. `delete_with_instance` decides whether the disk is deleted with instance(only applied to `POSTPAID_BY_HOUR` cloud disk), default to true.
 
 * `disable_security_service` - (Optional) Disable enhance service for security, it is enabled by default. When this options is set, security agent won't be installed.
 
