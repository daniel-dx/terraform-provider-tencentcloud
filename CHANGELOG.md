## 1.45.3 (Unreleased)

BUG FIXES:
<<<<<<< HEAD

* Resource: `tencentcloud_sqlserver_instance` Fix the error of releasing associated resources when destroying sqlserver postpaid instance.
* Resource: `tencentcloud_sqlserver_readonly_instance` Fix the bug that the instance cannot be recycled when destroying sqlserver postpaid instance.
=======
* Resource: `tencentcloud_clb_instance` fix force new when updating tags.
* Resource: `tencentcloud_redis_backup_config` fix doc issues.
* Resource: `tencentcloud_instance` fix `keep_image_login` force new issue when updating terraform version.
* Resource: `tencentcloud_clb_instance` fix tag creation bug.
>>>>>>> fe78679a

## 1.45.2 (October 19, 2020)

BUG FIXES:
* Resource: `tencentcloud_mysql_instance` fix creating prepaid instance error.

## 1.45.1 (October 16, 2020)

ENHANCEMENTS:

* Resource: `tencentcloud_clb_target_group_instance_attachment` update doc.
* Resource: `tencentcloud_clb_target_group_attachment` update doc.

## 1.45.0 (October 15, 2020)

FEATURES:

* **New Resource**: `tencentcloud_clb_target_group_attachment`
* **New Resource**: `tencentcloud_clb_target_group`
* **New Resource**: `tencentcloud_clb_target_group_instance_attachment`
* **New Resource**: `tencentcloud_sqlserver_publish_subscribe`
* **New Resource**: `tencentcloud_vod_adaptive_dynamic_streaming_template`
* **New Resource**: `tencentcloud_vod_procedure_template`
* **New Resource**: `tencentcloud_vod_snapshot_by_time_offset_template`
* **New Resource**: `tencentcloud_vod_image_sprite_template`
* **New Resource**: `tencentcloud_vod_super_player_config`
* **New Data Source**: `tencentcloud_clb_target_groups`
* **New Data Source**: `tencentcloud_sqlserver_publish_subscribes` 
* **New Data Source**: `tencentcloud_vod_adaptive_dynamic_streaming_templates`
* **New Data Source**: `tencentcloud_vod_image_sprite_templates`
* **New Data Source**: `tencentcloud_vod_procedure_templates`
* **New Data Source**: `tencentcloud_vod_snapshot_by_time_offset_templates`
* **New Data Source**: `tencentcloud_vod_super_player_configs`

ENHANCEMENTS:

* Resource: `tencentcloud_clb_listener_rule` add new argument `target_type` to support backend target type with rule.
* Resource: `tencentcloud_mysql_instance` modify argument `engine_version` to support mysql 8.0.
* Resource: `tencentcloud_clb_listener_rule` add new argument `forward_type` to support backend protocol([#522](https://github.com/tencentcloudstack/terraform-provider-tencentcloud/issues/522)).
* Resource: `tencentcloud_instance` add new argument `keep_image_login` to support keeping image login.
* Resource: `tencentcloud_kubernetes_cluster` add new argument `extra_args` to support Kubelet.
* Resource: `tencentcloud_kubernetes_scale_worker` add new argument `extra_args` to support Kubelet.
* Resource: `tencentcloud_kubernetes_as_scaling_group` add new argument `extra_args` to support Kubelet.

## 1.44.0 (September 25, 2020)

FEATURES:

* **New Resource**: `tencentcloud_cynosdb_cluster`
* **New Resource**: `tencentcloud_cynosdb_readonly_instance`.
* **New Data Source**: `tencentcloud_cynosdb_clusters`
* **New Data Source**: `tencentcloud_cynosdb_readonly_instances`.

ENHANCEMENTS:

* Resource: `tencentcloud_mongodb_standby_instance` change example type to `POSTPAID`.
* Resource: `tencentcloud_instance` add new argument `encrypt` to support data disk with encrypt.
* Resource: `tencentcloud_elasticsearch` add new argument `encrypt` to support disk with encrypt.
* Resource: `tencentcloud_kubernetes_cluster` add new argument `cam_role_name` to support authorization with instances.

## 1.43.0 (September 18, 2020)

FEATURES:

* **New Resource**: `tencentcloud_image`
* **New Resource**: `tencentcloud_audit`
* **New Data Source**: `tencentcloud_audits` 
* **New Data Source**: `tencentcloud_audit_cos_regions`
* **New Data Source**: `tencentcloud_audit_key_alias`

ENHANCEMENTS:

* Resource: `tencentcloud_instance` add new argument `data_disk_snapshot_id` to support data disk with `SnapshotId`([#469](https://github.com/tencentcloudstack/terraform-provider-tencentcloud/issues/469))
* Data Source: `tencentcloud_instances` support filter by tags.

## 1.42.2 (September 14, 2020)

BUG FIXES:
* Resource: `tencentcloud_instance` fix `key_name` update error([#515](https://github.com/tencentcloudstack/terraform-provider-tencentcloud/issues/515)).

## 1.42.1 (September 10, 2020)

BUG FIXES:

* Resource: `tencentcloud_mongodb_instance` Fix the error of releasing associated resources when destroying mongodb postpaid instance.
* Resource: `tencentcloud_mongodb_sharding_instance` Fix the error of releasing associated resources when destroying mongodb postpaid sharding instance.
* Resource: `tencentcloud_mongodb_standby_instance` Fix the error of releasing associated resources when destroying mongodb postpaid standby instance.

## 1.42.0 (September 8, 2020)

FEATURES:

* **New Resource**: `tencentcloud_ckafka_topic`
* **New Data Source**: `tencentcloud_ckafka_topics` 

ENHANCEMENTS:

* Doc: optimize document directory.
* Resource: `tencentcloud_mongodb_instance`, `tencentcloud_mongodb_sharding_instance` and `tencentcloud_mongodb_standby_instance` remove system reserved tag `project`.

## 1.41.3 (September 3, 2020)

ENHANCEMENTS:

* Resource: `tencentcloud_vpc_acl_attachment` perfect example field `subnet_ids` to `subnet_id`([#505](https://github.com/tencentcloudstack/terraform-provider-tencentcloud/issues/505)).
* Resource: `tencentcloud_cbs_storage_attachment` support import.
* Resource: `tencentcloud_eip_association` support import.
* Resource: `tencentcloud_route_table_entry` support import.
* Resource: `tencentcloud_acl_attachment` support import.

## 1.41.2 (August 28, 2020)

BUG FIXES:
* Resource: `tencentcloud_vpn_connection` fix `security_group_policy` update issue when apply repeatedly.
* Resource: `tencentcloud_vpn_connection` fix inconsistent state when deleted on console.

## 1.41.1 (August 27, 2020)

BUG FIXES:

* Resource: `tencentcloud_vpn_gateway` fix force new issue when apply repeatedly.
* Resource: `tencentcloud_vpn_connection` fix force new issue when apply repeatedly.
* Resource: `tencentcloud_instance` support for adjusting `internet_max_bandwidth_out` without forceNew when attribute `internet_charge_type` within `TRAFFIC_POSTPAID_BY_HOUR`,`BANDWIDTH_POSTPAID_BY_HOUR`,`BANDWIDTH_PACKAGE` ([#498](https://github.com/tencentcloudstack/terraform-provider-tencentcloud/issues/498)).

## 1.41.0 (August 17, 2020)

FEATURES:

* **New Resource**: `tencentcloud_sqlserver_instance`
* **New Resource**: `tencentcloud_sqlserver_readonly_instance`
* **New Resource**: `tencentcloud_sqlserver_db`
* **New Resource**: `tencentcloud_sqlserver_account`
* **New Resource**: `tencentcloud_sqlserver_db_account_attachment`
* **New Resource**: `tencentcloud_vpc_acl`
* **New Resource**: `tencentcloud_vpc_acl_attachment`
* **New Resource**: `tencentcloud_ckafka_acl`
* **New Resource**: `tencentcloud_ckafka_user`
* **New Data Source**: `tencentcloud_sqlserver_instance`
* **New Data Source**: `tencentcloud_sqlserver_readonly_groups`
* **New Data Source**: `tencentcloud_vpc_acls`
* **New Data Source**: `tencentcloud_ckafka_acls`
* **New Data Source**: `tencentcloud_ckafka_users`

DEPRECATED:

* Data Source: `tencentcloud_cdn_domains` optional argument `offset` is no longer supported.

ENHANCEMENTS:

* Resource: `tencentcloud_mongodb_instance`, `tencentcloud_mongodb_sharding_instance` and `tencentcloud_mongodb_standby_instance` remove spec update validation.

## 1.40.3 (August 11, 2020)

ENHANCEMENTS:

* Data Source: `tencentcloud_kubernetes_clusters`add new attributes `cluster_as_enabled`,`node_name_type`,`cluster_extra_args`,`network_type`,`is_non_static_ip_mode`,`kube_proxy_mode`,`service_cidr`,`eni_subnet_ids`,`claim_expired_seconds` and `deletion_protection`.

BUG FIXES:

* Resource: `tencentcloud_vpn_gateway` fix creation of instance when `vpc_id` is specified.
* Resource: `tencentcloud_vpn_connection` fix creation of instance when `vpc_id` is specified.
* Resource: `tencentcloud_instance` fix `internet_charge_type` inconsistency when public ip is not allocated.

## 1.40.2 (August 08, 2020)

BUG FIXES:

* Resource: `tencentcloud_instance` fix accidentally fail to delete prepaid instance ([#485](https://github.com/tencentcloudstack/terraform-provider-tencentcloud/issues/485)).

## 1.40.1 (August 05, 2020)

BUG FIXES:

* Resource: `tencentcloud_vpn_connection` fix mulit `security_group_policy` is not supported ([#487](https://github.com/tencentcloudstack/terraform-provider-tencentcloud/issues/487)).

## 1.40.0 (July 31, 2020)

FEATURES:

* **New Resource**: `tencentcloud_mongodb_standby_instance`

ENHANCEMENTS:

* Resource: `tencentcloud_gaap_http_rule` argument `realservers` now is optional.
* Resource: `tencentcloud_kubernetes_cluster` supports multiple `availability_zone`.
* Data Source: `tencentcloud_mongodb_instances` add new argument `charge_type` and `auto_renew_flag` to support prepaid type.
* Resource: `tencentcloud_mongodb_instance` supports prepaid type, new mongodb SDK version `2019-07-25` and standby instance.
* Resource: `tencentcloud_mongodb_sharding_instance` supports prepaid type, new mongodb SDK version `2019-07-25` and standby instance.
* Resource: `tencentcloud_security_group_lite_rule` refine update process and doc.

BUG FIXES:

* Resource: `tencentcloud_instance` fix set `key_name` error.

## 1.39.0 (July 18, 2020)

ENHANCEMENTS:

* upgrade terraform 0.13
* update readme to new repository

## 1.38.3 (July 13, 2020)

ENHANCEMENTS:

* Data Source: `tencentcloud_images` supports list of snapshots.
* Resource: `tencentcloud_kubernetes_cluster_attachment` add new argument `worker_config` to support config with existing instances.
* Resource: `tencentcloud_ccn` add new argument `tags` to support tags settings.
* Resource: `tencentcloud_cfs_file_system` add new argument `tags` to support tags settings.

BUG FIXES:

* Resource: `tencentcloud_gaap_layer4_listener` fix error InvalidParameter when destroy resource.
* Resource: `tencentcloud_gaap_layer7_listener` fix error InvalidParameter when destroy resource.
* Resource: `tencentcloud_cdn_domain` fix incorrect setting `server_certificate_config`, `client_certificate_config` caused the program to crash.

## 1.38.2 (July 03, 2020)

BUG FIXES:

* Resource: `tencentcloud_instance` fix `allocate_public_ip` inconsistency when eip is attached to the cvm.
* Resource: `tencentcloud_mysql_instance` fix auto-forcenew on `charge_type` and `pay_type` when upgrading terraform version. ([#459](https://github.com/tencentcloudstack/terraform-provider-tencentcloud/pull/459)).

## 1.38.1 (June 30, 2020)

BUG FIXES:

* Resource: `tencentcloud_cos_bucket` fix creation failure.

## 1.38.0 (June 29, 2020)

FEATURES:

* **New Data Source**: `tencentcloud_cdn_domains`

BUG FIXES:

* Resource: `tencentcloud_gaap_http_domain` fix a condition for setting client certificate ids([#454](https://github.com/tencentcloudstack/terraform-provider-tencentcloud/pull/454)).

## 1.37.0 (June 23, 2020)

FEATURES:
* **New Resource**: `tencentcloud_postgresql_instance`
* **New Data Source**: `tencentcloud_postgresql_instances`
* **New Data Source**: `tencentcloud_postgresql_speccodes`
* **New Data Source**: `tencentcloud_sqlserver_zone_config`

ENHANCEMENTS:

* Resource: `tencentcloud_mongodb_instance` support more machine type.

## 1.36.1 (June 12, 2020)

ENHANCEMENTS:

* Resource: `tencentcloud_kubernetes_cluster` add new argument `labels`.
* Resource: `tencentcloud_kubernetes_as_scaling_group` add new argument `labels`.
* Resource: `tencentcloud_cos_bucket` add new arguments `encryption_algorithm` and `versioning_enable`.

## 1.36.0 (June 08, 2020)

FEATURES:

* **New Data Source**: `tencentcloud_availability_regions`

ENHANCEMENTS: 

* Data Source: `tencentcloud_redis_instances` add new argument `charge_type` to support prepaid type.
* Resource: `tencentcloud_redis_instance` add new argument `charge_type`, `prepaid_period` and `force_delete` to support prepaid type.
* Resource: `tencentcloud_mysql_instance` add new argument `force_delete` to support soft deletion.
* Resource: `tencentcloud_mysql_readonly_instance` add new argument `force_delete` to support soft deletion.

BUG FIXES:

* Resource: `tencentcloud_instance` fix `allocate_public_ip` inconsistency when eip is attached to the cvm.

DEPRECATED:
* Data Source: `tencentcloud_mysql_instances`: optional argument `pay_type` is no longer supported, replace by `charge_type`.
* Resource: `tencentcloud_mysql_instance`: optional arguments `pay_type` and `period` are no longer supported, replace by `charge_type` and `prepaid_period`.
* Resource: `tencentcloud_mysql_readonly_instance`: optional arguments `pay_type` and `period` are no longer supported, replace by `charge_type` and `prepaid_period`.
* Resource: `tencentcloud_tcaplus_group` replace by `tencentcloud_tcaplus_tablegroup`
* Data Source: `tencentcloud_tcaplus_groups` replace by `tencentcloud_tcaplus_tablegroups`
* Resource: `tencentcloud_tcaplus_tablegroup`,`tencentcloud_tcaplus_idl` and `tencentcloud_tcaplus_table`  arguments `group_id`/`group_name`  replace by `tablegroup_id`/`tablegroup_name`
* Data Source: `tencentcloud_tcaplus_groups`,`tencentcloud_tcaplus_idls` and `tencentcloud_tcaplus_tables` arguments `group_id`/`group_name`  replace by `tablegroup_id`/`tablegroup_name`

## 1.35.1 (June 02, 2020)

ENHANCEMENTS: 

* Resource: `tencentcloud_as_scaling_config`, `tencentcloud_eip` and `tencentcloud_kubernetes_cluster` remove the validate function of `internet_max_bandwidth_out`.
* Resource: `tencentcloud_vpn_gateway` update available value of `bandwidth`.

## 1.35.0 (June 01, 2020)

FEATURES:

* **New Data Source**: `tencentcloud_elasticsearch_instances`
* **New Resource**: `tencentcloud_elasticsearch_instance`

## 1.34.0 (May 28, 2020)

ENHANCEMENTS: 

* upgrade terraform-plugin-sdk

## 1.33.2 (May 25, 2020)

DEPRECATED:
* Data Source: `tencentcloud_tcaplus_applications` replace by `tencentcloud_tcaplus_clusters`,optional arguments `app_id` and `app_name` are no longer supported, replace by `cluster_id` and `cluster_name`
* Data Source: `tencentcloud_tcaplus_zones` replace by `tencentcloud_tcaplus_groups`,optional arguments `app_id`,`zone_id` and `zone_name` are no longer supported, replace by `cluster_id`,`group_id` and `cluster_name`
* Data Source: `tencentcloud_tcaplus_tables` optional arguments `app_id` and `zone_id` are no longer supported, replace by `cluster_id` and `group_id`
* Data Source: `tencentcloud_tcaplus_idls`: optional argument `app_id` is no longer supported, replace by `cluster_id`.
* Resource: `tencentcloud_tcaplus_application` replace by `tencentcloud_tcaplus_cluster`,input argument `app_name` is no longer supported, replace by `cluster_name`
* Resource: `tencentcloud_tcaplus_zone` replace by `tencentcloud_tcaplus_group`, input arguments `app_id` and `zone_name` are no longer supported, replace by `cluster_id` and `group_name`
* Resource: `tencentcloud_tcaplus_idl` input arguments `app_id` and `zone_id` are no longer supported, replace by `cluster_id` and `group_id`
* Resource: `tencentcloud_tcaplus_table` input arguments `app_id`and `zone_id` are no longer supported, replace by `cluster_id` and `group_id`
* Resource: `tencentcloud_redis_instance`: optional argument `type` is no longer supported, replace by `type_id`.
* Data Source: `tencentcloud_redis_instances`: output argument `type` is no longer supported, replace by `type_id`.
* Data Source: `tencentcloud_redis_zone_config`: output argument `type` is no longer supported, replace by `type_id`.

## 1.33.1 (May 22, 2020)

ENHANCEMENTS: 

* Data Source: `tencentcloud_redis_instances` add new argument `type_id`, `redis_shard_num`, `redis_replicas_num`
* Data Source: `tencentcloud_redis_zone_config` add output argument `type_id` and new output argument `type_id`, `redis_shard_nums`, `redis_replicas_nums`
* Data Source: `tencentcloud_ccn_instances` add new type `VPNGW` for field `instance_type`
* Data Source: `tencentcloud_vpn_gateways` add new type `CCN` for field `type`
* Resource: `tencentcloud_redis_instance` add new argument `type_id`, `redis_shard_num`, `redis_replicas_num`
* Resource: `tencentcloud_ccn_attachment` add new type `CNN_INSTANCE_TYPE_VPNGW` for field `instance_type`
* Resource: `tencentcloud_vpn_gateway` add new type `CCN` for field `type`

BUG FIXES:

* Resource: `tencentcloud_cdn_domain` fix `https_config` inconsistency after apply([#413](https://github.com/tencentcloudstack/terraform-provider-tencentcloud/issues/413)).

DEPRECATED:

* Resource: `tencentcloud_redis_instance`: optional argument `type` is no longer supported, replace by `type_id`.
* Data Source: `tencentcloud_redis_instances`: output argument `type` is no longer supported, replace by `type_id`.
* Data Source: `tencentcloud_redis_zone_config`: output argument `type` is no longer supported, replace by `type_id`.

## 1.33.0 (May 18, 2020)

FEATURES:

* **New Data Source**: `tencentcloud_monitor_policy_conditions`
* **New Data Source**: `tencentcloud_monitor_data`
* **New Data Source**: `tencentcloud_monitor_product_event`
* **New Data Source**: `tencentcloud_monitor_binding_objects`
* **New Data Source**: `tencentcloud_monitor_policy_groups`
* **New Data Source**: `tencentcloud_monitor_product_namespace`
* **New Resource**: `tencentcloud_monitor_policy_group`
* **New Resource**: `tencentcloud_monitor_binding_object`
* **New Resource**: `tencentcloud_monitor_binding_receiver`

ENHANCEMENTS: 

* Data Source: `tencentcloud_instances` add new output argument `instance_charge_type_prepaid_renew_flag`.
* Data Source: `tencentcloud_cbs_storages` add new output argument `prepaid_renew_flag`.
* Data Source: `tencentcloud_cbs_storages` add new output argument `charge_type`.
* Resource: `tencentcloud_instance` support update with argument `instance_charge_type_prepaid_renew_flag`.
* Resource: `tencentcloud_cbs_storage` add new argument `force_delete`.
* Resource: `tencentcloud_cbs_storage` add new argument `charge_type`.
* Resource: `tencentcloud_cbs_storage` add new argument `prepaid_renew_flag`.
* Resource: `tencentcloud_cdn_domain` add new argument `full_url_cache`([#405](https://github.com/tencentcloudstack/terraform-provider-tencentcloud/issues/405)).

DEPRECATED:

* Resource: `tencentcloud_cbs_storage`: optional argument `period` is no longer supported.

## 1.32.1 (April 30, 2020)

ENHANCEMENTS: 

* Resource: `tencentcloud_ccn_attachment` add new argument `ccn_uin`.
* Resource: `tencentcloud_instance` add new argument `force_delete`.

BUG FIXES:

* Resource: `tencentcloud_scf_function` fix update `zip_file`.

## 1.32.0 (April 20, 2020)

FEATURES:

* **New Resource**: `tencentcloud_kubernetes_cluster_attachment`([#285](https://github.com/tencentcloudstack/terraform-provider-tencentcloud/issues/285)).

ENHANCEMENTS: 

* Resource: `tencentcloud_cdn_domain` add new attribute `cname`([#395](https://github.com/tencentcloudstack/terraform-provider-tencentcloud/issues/395)).

BUG FIXES:

* Resource: `tencentcloud_cos_bucket_object` mark the object as destroyed when the object not exist.

## 1.31.2 (April 17, 2020)

ENHANCEMENTS: 

* Resource: `tencentcloud_cbs_storage` support modify `tags`.

## 1.31.1 (April 14, 2020)

BUG FIXES: 

* Resource: `tencentcloud_keypair` fix bug when trying to destroy resources containing CVM and key pair([#375](https://github.com/tencentcloudstack/terraform-provider-tencentcloud/issues/375)).
* Resource: `tencentcloud_clb_attachment` fix bug when trying to destroy multiple attachments in the array. 
* Resource: `tencentcloud_cam_group_membership` fix bug when trying to destroy multiple users in the array. 

ENHANCEMENTS:

* Resource: `tencentcloud_mysql_account` add new argument `host`([#372](https://github.com/tencentcloudstack/terraform-provider-tencentcloud/issues/372)).
* Resource: `tencentcloud_mysql_account_privilege` add new argument `account_host`([#372](https://github.com/tencentcloudstack/terraform-provider-tencentcloud/issues/372)).
* Resource: `tencentcloud_mysql_privilege` add new argument `account_host`([#372](https://github.com/tencentcloudstack/terraform-provider-tencentcloud/issues/372)).
* Resource: `tencentcloud_mysql_readonly_instance` check master monitor data before create([#379](https://github.com/tencentcloudstack/terraform-provider-tencentcloud/issues/379)).
* Resource: `tencentcloud_tcaplus_application` remove the pull password from server. 
* Resource: `tencentcloud_instance` support import `allocate_public_ip`([#382](https://github.com/tencentcloudstack/terraform-provider-tencentcloud/issues/382)).
* Resource: `tencentcloud_redis_instance` add two redis types.
* Data Source: `tencentcloud_vpc_instances` add new argument `cidr_block`,`tag_key` ([#378](https://github.com/tencentcloudstack/terraform-provider-tencentcloud/issues/378)).
* Data Source: `tencentcloud_vpc_route_tables` add new argument `tag_key`,`vpc_id`,`association_main` ([#378](https://github.com/tencentcloudstack/terraform-provider-tencentcloud/issues/378)).
* Data Source: `tencentcloud_vpc_subnets` add new argument `cidr_block`,`tag_key`,`is_remote_vpc_snat` ([#378](https://github.com/tencentcloudstack/terraform-provider-tencentcloud/issues/378)).
* Data Source: `tencentcloud_mysql_zone_config` and `tencentcloud_redis_zone_config` remove region check.

## 1.31.0 (April 07, 2020)

FEATURES:

* **New Resource**: `tencentcloud_cdn_domain`

ENHANCEMENTS:

* Data Source: `tencentcloud_cam_users` add new argument `user_id`.
* Resource: `tencentcloud_vpc` add retry logic.

BUG FIXES: 

* Resource: `tencentcloud_instance` fix timeout error when modify password.

## 1.30.7 (March 31, 2020)

BUG FIXES: 

* Resource: `tencentcloud_kubernetes_as_scaling_group` set a value to argument `key_ids` cause error .

## 1.30.6 (March 30, 2020)

ENHANCEMENTS:

* Resource: `tencentcloud_tcaplus_idl` add new argument `zone_id`. 
* Resource: `tencentcloud_cam_user` add new argument `force_delete`.([#354](https://github.com/tencentcloudstack/terraform-provider-tencentcloud/issues/354))
* Data Source: `tencentcloud_vpc_subnets` add new argument `vpc_id`. 

## 1.30.5 (March 19, 2020)

BUG FIXES: 

* Resource: `tencentcloud_key_pair` will be replaced when `public_key` contains comment.
* Resource: `tencentcloud_scf_function` upload local file error.

ENHANCEMENTS:

* Resource: `tencentcloud_scf_function` runtime support nodejs8.9 and nodejs10.15. 

## 1.30.4 (March 10, 2020)

BUG FIXES:

* Resource: `tencentcloud_cam_policy` fix read nil issue when the resource is not exist.([#344](https://github.com/tencentcloudstack/terraform-provider-tencentcloud/issues/#344)).
* Resource: `tencentcloud_key_pair` will be replaced when the end of `public_key` contains spaces([#343](https://github.com/tencentcloudstack/terraform-provider-tencentcloud/issues/343)).
* Resource: `tencentcloud_scf_function` fix trigger does not support cos_region.

ENHANCEMENTS:

* Resource: `tencentcloud_kubernetes_cluster` add new attributes `cluster_os_type`,`cluster_internet`,`cluster_intranet`,`managed_cluster_internet_security_policies` and `cluster_intranet_subnet_id`.


## 1.30.3 (February 24, 2020)

BUG FIXES:

* Resource: `tencentcloud_instance` fix that classic network does not support([#339](https://github.com/tencentcloudstack/terraform-provider-tencentcloud/issues/339)).

## 1.30.2 (February 17, 2020)

ENHANCEMENTS:

* Data Source: `tencentcloud_cam_policies` add new attribute `policy_id`.
* Data Source: `tencentcloud_cam_groups` add new attribute `group_id`.

## 1.30.1 (January 21, 2020)

BUG FIXES:

* Resource: `tencentcloud_dnat` fix `elastic_port` and `internal_port` type error.
* Resource: `tencentcloud_vpn_gateway` fix `state` type error.
* Resource: `tencentcloud_dayu_ddos_policy` fix that `white_ips` and `black_ips` can not be updated.
* Resource: `tencentcloud_dayu_l4_rule` fix that rule parameters can not be updated.

ENHANCEMENTS:

* Data Source: `tencentcloud_key_pairs` support regular expression search by name.

## 1.30.0 (January 14, 2020)

FEATURES:

* **New Data Source**: `tencentcloud_dayu_cc_http_policies`
* **New Data Source**: `tencentcloud_dayu_cc_https_policies`
* **New Data Source**: `tencentcloud_dayu_ddos_policies`
* **New Data Source**: `tencentcloud_dayu_ddos_policy_attachments`
* **New Data Source**: `tencentcloud_dayu_ddos_policy_cases`
* **New Data Source**: `tencentcloud_dayu_l4_rules`
* **New Data Source**: `tencentcloud_dayu_l7_rules`
* **New Resource**: `tencentcloud_dayu_cc_http_policy`
* **New Resource**: `tencentcloud_dayu_cc_https_policy`
* **New Resource**: `tencentcloud_dayu_ddos_policy`
* **New Resource**: `tencentcloud_dayu_ddos_policy_attachment`
* **New Resource**: `tencentcloud_dayu_ddos_policy_case`
* **New Resource**: `tencentcloud_dayu_l4_rule`
* **New Resource**: `tencentcloud_dayu_l7_rule`

BUG FIXES:

* gaap: optimize gaap describe: when describe resource by id but get more than 1 resources, return error directly instead of using the first result 
* Resource: `tencentcloud_eni_attachment` fix detach may failed.
* Resource: `tencentcloud_instance` remove the tag that be added by as attachment automatically([#300](https://github.com/tencentcloudstack/terraform-provider-tencentcloud/issues/300)).
* Resource: `tencentcloud_clb_listener` fix `sni_switch` type error([#297](https://github.com/tencentcloudstack/terraform-provider-tencentcloud/issues/297)).
* Resource: `tencentcloud_vpn_gateway` shows argument `prepaid_renew_flag` has changed when applied again([#298](https://github.com/tencentcloudstack/terraform-provider-tencentcloud/issues/298)).
* Resource: `tencentcloud_clb_instance` fix the bug that instance id is not set in state file([#303](https://github.com/tencentcloudstack/terraform-provider-tencentcloud/issues/303)).
* Resource: `tencentcloud_vpn_gateway` that is postpaid charge type cannot be deleted normally([#312](https://github.com/tencentcloudstack/terraform-provider-tencentcloud/issues/312)).
* Resource: `tencentcloud_vpn_gateway` add `InternalError` SDK error to triggering the retry process.
* Resource: `tencentcloud_vpn_gateway` fix read nil issue when the resource is not exist.
* Resource: `tencentcloud_clb_listener_rule` fix unclear error message of SSL type error.
* Resource: `tencentcloud_ha_vip_attachment` fix read nil issue when the resource is not exist.
* Data Source: `tencentcloud_security_group` fix `project_id` type error.
* Data Source: `tencentcloud_security_groups` fix `project_id` filter not works([#303](https://github.com/tencentcloudstack/terraform-provider-tencentcloud/issues/314)).

## 1.29.0 (January 06, 2020)

FEATURES:

* **New Data Source**: `tencentcloud_gaap_domain_error_pages`
* **New Resource**: `tencentcloud_gaap_domain_error_page`

ENHANCEMENTS:
* Data Source: `tencentcloud_vpc_instances` add new optional argument `is_default`.
* Data Source: `tencentcloud_vpc_subnets` add new optional argument `availability_zone`,`is_default`.

BUG FIXES:
* Resource: `tencentcloud_redis_instance` field security_groups are id list, not name list([#291](https://github.com/tencentcloudstack/terraform-provider-tencentcloud/issues/291)).

## 1.28.0 (December 25, 2019)

FEATURES:

* **New Data Source**: `tencentcloud_cbs_snapshot_policies`
* **New Resource**: `tencentcloud_cbs_snapshot_policy_attachment`

ENHANCEMENTS:

* doc: rewrite website index
* Resource: `tencentcloud_instance` support modifying instance type([#251](https://github.com/tencentcloudstack/terraform-provider-tencentcloud/issues/251)).
* Resource: `tencentcloud_gaap_http_domain` add new optional argument `realserver_certificate_ids`.
* Data Source: `tencentcloud_gaap_http_domains` add new output argument `realserver_certificate_ids`.

DEPRECATED:

* Resource: `tencentcloud_gaap_http_domain`: optional argument `realserver_certificate_id` is no longer supported.
* Data Source: `tencentcloud_gaap_http_domains`: output argument `realserver_certificate_id` is no longer supported.

## 1.27.0 (December 17, 2019)

FEATURES:

* **New Data Source**: `tencentcloud_tcaplus_applications`
* **New Data Source**: `tencentcloud_tcaplus_zones`
* **New Data Source**: `tencentcloud_tcaplus_tables`
* **New Data Source**: `tencentcloud_tcaplus_idls`
* **New Resource**: `tencentcloud_tcaplus_application`
* **New Resource**: `tencentcloud_tcaplus_zone`
* **New Resource**: `tencentcloud_tcaplus_idl`
* **New Resource**: `tencentcloud_tcaplus_table`

ENHANCEMENTS:

* Resource: `tencentcloud_mongodb_instance` support more instance type([#241](https://github.com/tencentcloudstack/terraform-provider-tencentcloud/issues/241)).
* Resource: `tencentcloud_kubernetes_cluster` support more instance type([#237](https://github.com/tencentcloudstack/terraform-provider-tencentcloud/issues/237)).

BUG FIXES:

* Fix bug that resource `tencentcloud_instance` delete error when instance launch failed.
* Fix bug that resource `tencentcloud_security_group` read error when response is InternalError.
* Fix bug that the type of `cluster_type` is wrong in data source `tencentcloud_mongodb_instances`([#242](https://github.com/tencentcloudstack/terraform-provider-tencentcloud/issues/242)).
* Fix bug that resource `tencentcloud_eip` unattach error([#233](https://github.com/tencentcloudstack/terraform-provider-tencentcloud/issues/233)).
* Fix bug that terraform read nil attachment resource when the attached resource of attachment resource is removed of resource CLB and CAM.
* Fix doc example error of resource `tencentcloud_nat_gateway`.

DEPRECATED:

* Resource: `tencentcloud_eip`: optional argument `applicable_for_clb` is no longer supported.

## 1.26.0 (December 09, 2019)

FEATURES:

* **New Resource**: `tencentcloud_mysql_privilege`([#223](https://github.com/tencentcloudstack/terraform-provider-tencentcloud/issues/223)).
* **New Resource**: `tencentcloud_kubernetes_as_scaling_group`([#202](https://github.com/tencentcloudstack/terraform-provider-tencentcloud/issues/202)).

ENHANCEMENTS:

* Resource: `tencentcloud_gaap_layer4_listener` support import.
* Resource: `tencentcloud_gaap_http_rule` support import.
* Resource: `tencentcloud_gaap_security_rule` support import.
* Resource: `tencentcloud_gaap_http_domain` add new optional argument `client_certificate_ids`.
* Resource: `tencentcloud_gaap_layer7_listener` add new optional argument `client_certificate_ids`.
* Data Source: `tencentcloud_gaap_http_domains` add new output argument `client_certificate_ids`.
* Data Source: `tencentcloud_gaap_layer7_listeners` add new output argument `client_certificate_ids`.

DEPRECATED:

* Resource: `tencentcloud_gaap_http_domain`: optional argument `client_certificate_id` is no longer supported.
* Resource: `tencentcloud_gaap_layer7_listener`: optional argument `client_certificate_id` is no longer supported.
* Resource: `tencentcloud_mysql_account_privilege` replaced by `tencentcloud_mysql_privilege`.
* Data Source: `tencentcloud_gaap_http_domains`: output argument `client_certificate_id` is no longer supported.
* Data Source: `tencentcloud_gaap_layer7_listeners`: output argument `client_certificate_id` is no longer supported.

BUG FIXES:

* Fix bug that resource `tencentcloud_clb_listener` 's unchangeable `health_check_switch`([#235](https://github.com/tencentcloudstack/terraform-provider-tencentcloud/issues/235)).
* Fix bug that resource `tencentcloud_clb_instance` read nil and report error.
* Fix example errors of resource `tencentcloud_cbs_snapshot_policy` and data source `tencentcloud_dnats`.

## 1.25.2 (December 04, 2019)

BUG FIXES:
* Fixed bug that the validator of cvm instance type is incorrect.

## 1.25.1 (December 03, 2019)

ENHANCEMENTS:
* Optimized error message of validators.

BUG FIXES:
* Fixed bug that the type of `state` is incorrect in data source `tencentcloud_nat_gateways`([#226](https://github.com/tencentcloudstack/terraform-provider-tencentcloud/issues/226)).
* Fixed bug that the value of `cluster_max_pod_num` is incorrect in resource `tencentcloud_kubernetes_cluster`([#228](https://github.com/tencentcloudstack/terraform-provider-tencentcloud/issues/228)).


## 1.25.0 (December 02, 2019)

ENHANCEMENTS:

* Resource: `tencentcloud_instance` support `SPOTPAID` instance. Thanks to @LipingMao ([#209](https://github.com/tencentcloudstack/terraform-provider-tencentcloud/issues/209)).
* Resource: `tencentcloud_vpn_gateway` add argument `prepaid_renew_flag` and `prepaid_period` to support prepaid VPN gateway instance creation.

BUG FIXES:
* Fixed bugs that update operations on `tencentcloud_cam_policy` do not work.
* Fixed bugs that filters on `tencentcloud_cam_users` do not work.

DEPRECATED:
 * Data Source: `tencentcloud_cam_user_policy_attachments`:`policy_type` is no longer supported.
 * Data Source: `tencentcloud_cam_group_policy_attachments`:`policy_type` is no longer supported.

## 1.24.1 (November 26, 2019)

ENHANCEMENTS:

* Resource: `tencentcloud_kubernetes_cluster` add support for `PREPAID` instance type. Thanks to @woodylic ([#204](https://github.com/tencentcloudstack/terraform-provider-tencentcloud/issues/204)).
* Resource: `tencentcloud_cos_bucket` add optional argument tags
* Data Source: `tencentcloud_cos_buckets` add optional argument tags

BUG FIXES:
* Fixed docs issues of `tencentcloud_nat_gateway`

## 1.24.0 (November 20, 2019)

FEATURES:

* **New Data Source**: `tencentcloud_ha_vips`
* **New Data Source**: `tencentcloud_ha_vip_eip_attachments`
* **New Resource**: `tencentcloud_ha_vip`
* **New Resource**: `tencentcloud_ha_vip_eip_attachment`

ENHANCEMENTS:

* Resource: `tencentcloud_kubernetes_cluster` cluster_os add new support: `centos7.6x86_64` and `ubuntu18.04.1 LTSx86_64` 
* Resource: `tencentcloud_nat_gateway` add computed argument `created_time`.

BUG FIXES:

* Fixed docs issues of CAM, DNAT and NAT_GATEWAY
* Fixed query issue that paged-query was not supported in data source `tencentcloud_dnats`
* Fixed query issue that filter `address_ip` was set incorrectly in data source `tencentcloud_eips`

## 1.23.0 (November 14, 2019)

FEATURES:

* **New Data Source**: `tencentcloud_images`
* **New Data Source**: `tencentcloud_vpn_gateways`
* **New Data Source**: `tencentcloud_customer_gateways`
* **New Data Source**: `tencentcloud_vpn_connections`
* **New Resource**: `tencentcloud_vpn_gateway`
* **New Resource**: `tencentcloud_customer_gateway`
* **New Resource**: `tencentcloud_vpn_connection`
* **Provider TencentCloud**: add `security_token` argument

ENHANCEMENTS:

* All api calls now using api3.0
* Resource: `tencentcloud_eip` add optional argument `tags`.
* Data Source: `tencentcloud_eips` add optional argument `tags`.

BUG FIXES:

* Fixed docs of CAM

## 1.22.0 (November 05, 2019)

FEATURES:

* **New Data Source**: `tencentcloud_cfs_file_systems`
* **New Data Source**: `tencentcloud_cfs_access_groups`
* **New Data Source**: `tencentcloud_cfs_access_rules`
* **New Data Source**: `tencentcloud_scf_functions`
* **New Data Source**: `tencentcloud_scf_namespaces`
* **New Data Source**: `tencentcloud_scf_logs`
* **New Resource**: `tencentcloud_cfs_file_system`
* **New Resource**: `tencentcloud_cfs_access_group`
* **New Resource**: `tencentcloud_cfs_access_rule`
* **New Resource**: `tencentcloud_scf_function`
* **New Resource**: `tencentcloud_scf_namespace`

## 1.21.2 (October 29, 2019)

BUG FIXES:

* Resource: `tencentcloud_gaap_realserver` add ip/domain exists check
* Resource: `tencentcloud_kubernetes_cluster` add error handling logic and optional argument `tags`.
* Resource: `tencentcloud_kubernetes_scale_worker` add error handling logic.
* Data Source: `tencentcloud_kubernetes_clusters` add optional argument `tags`.

## 1.21.1 (October 23, 2019)

ENHANCEMENTS:

* Updated golang to version 1.13.x

BUG FIXES:

* Fixed docs of CAM

## 1.21.0 (October 15, 2019)

FEATURES:

* **New Data Source**: `tencentcloud_cam_users`
* **New Data Source**: `tencentcloud_cam_groups`
* **New Data Source**: `tencentcloud_cam_policies`
* **New Data Source**: `tencentcloud_cam_roles`
* **New Data Source**: `tencentcloud_cam_user_policy_attachments`
* **New Data Source**: `tencentcloud_cam_group_policy_attachments`
* **New Data Source**: `tencentcloud_cam_role_policy_attachments`
* **New Data Source**: `tencentcloud_cam_group_memberships`
* **New Data Source**: `tencentcloud_cam_saml_providers`
* **New Data Source**: `tencentcloud_reserved_instance_configs`
* **New Data Source**: `tencentcloud_reserved_instances`
* **New Resource**: `tencentcloud_cam_user`
* **New Resource**: `tencentcloud_cam_group`
* **New Resource**: `tencentcloud_cam_role`
* **New Resource**: `tencentcloud_cam_policy`
* **New Resource**: `tencentcloud_cam_user_policy_attachment`
* **New Resource**: `tencentcloud_cam_group_policy_attachment`
* **New Resource**: `tencentcloud_cam_role_policy_attachment`
* **New Resource**: `tencentcloud_cam_group_membership`
* **New Resource**: `tencentcloud_cam_saml_provider`
* **New Resource**: `tencentcloud_reserved_instance`

ENHANCEMENTS:

* Resource: `tencentcloud_gaap_http_domain` support import
* Resource: `tencentcloud_gaap_layer7_listener` support import

BUG FIXES:

* Resource: `tencentcloud_gaap_http_domain` fix sometimes can't enable realserver auth

## 1.20.1 (October 08, 2019)

ENHANCEMENTS:

* Data Source: `tencentcloud_availability_zones` refactor logic with api3.0 .
* Data Source: `tencentcloud_as_scaling_groups` add optional argument `tags` and attribute `tags` for `scaling_group_list`.
* Resource: `tencentcloud_eip` add optional argument `type`, `anycast_zone`, `internet_service_provider`, etc.
* Resource: `tencentcloud_as_scaling_group` add optional argument `tags`.

BUG FIXES:

* Data Source: `tencentcloud_gaap_http_domains` set response `certificate_id`, `client_certificate_id`, `realserver_auth`, `basic_auth` and `gaap_auth` default value when they are nil.
* Resource: `tencentcloud_gaap_http_domain` set response `certificate_id`, `client_certificate_id`, `realserver_auth`, `basic_auth` and `gaap_auth` default value when they are nil.

## 1.20.0 (September 24, 2019)

FEATURES:

* **New Data Source**: `tencentcloud_eips`
* **New Data Source**: `tencentcloud_instances`
* **New Data Source**: `tencentcloud_key_pairs`
* **New Data Source**: `tencentcloud_placement_groups`
* **New Resource**: `tencentcloud_placement_group`

ENHANCEMENTS:

* Data Source: `tencentcloud_redis_instances` add optional argument `tags`.
* Data Source: `tencentcloud_mongodb_instances` add optional argument `tags`.
* Data Source: `tencentcloud_instance_types` add optional argument `availability_zone` and `gpu_core_count`.
* Data Source: `tencentcloud_gaap_http_rules` add optional argument `forward_host` and attributes `forward_host` in `rules`.
* Resource: `tencentcloud_redis_instance` add optional argument `tags`.
* Resource: `tencentcloud_mongodb_instance` add optional argument `tags`.
* Resource: `tencentcloud_mongodb_sharding_instance` add optional argument `tags`.
* Resource: `tencentcloud_instance` add optional argument `placement_group_id`.
* Resource: `tencentcloud_eip` refactor logic with api3.0 .
* Resource: `tencentcloud_eip_association` refactor logic with api3.0 .
* Resource: `tencentcloud_key_pair` refactor logic with api3.0 .
* Resource: `tencentcloud_gaap_http_rule` add optional argument `forward_host`.

BUG FIXES:
* Resource: `tencentcloud_mysql_instance`: miss argument `availability_zone` causes the instance to be recreated.

DEPRECATED:

* Data Source: `tencentcloud_eip` replaced by `tencentcloud_eips`.

## 1.19.0 (September 19, 2019)

FEATURES:

* **New Resource**: `tencentcloud_security_group_lite_rule`.

ENHANCEMENTS:

* Data Source: `tencentcloud_security_groups`: add optional argument `tags`.
* Data Source: `tencentcloud_security_groups`: add optional argument `result_output_file` and new attributes `ingress`, `egress` for list `security_groups`.
* Resource: `tencentcloud_security_group`: add optional argument `tags`.
* Resource: `tencentcloud_as_scaling_config`: internet charge type support `BANDWIDTH_PREPAID`, `TRAFFIC_POSTPAID_BY_HOUR` and `BANDWIDTH_PACKAGE`.

BUG FIXES:
* Resource: `tencentcloud_clb_listener_rule`: fix unclear description and errors in example.
* Resource: `tencentcloud_instance`: fix hostname is not work.

## 1.18.1 (September 17, 2019)

FEATURES:

* **Update Data Source**: `tencentcloud_vpc_instances` add optional argument `tags`
* **Update Data Source**: `tencentcloud_vpc_subnets` add optional argument `tags`
* **Update Data Source**: `tencentcloud_route_tables` add optional argument `tags`
* **Update Resource**: `tencentcloud_vpc` add optional argument `tags`
* **Update Resource**: `tencentcloud_subnet` add optional argument `tags`
* **Update Resource**: `tencentcloud_route_table` add optional argument `tags`

ENHANCEMENTS:

* Data Source:`tencentcloud_kubernetes_clusters`  support pull out authentication information for cluster access too.
* Resource:`tencentcloud_kubernetes_cluster`  support pull out authentication information for cluster access.

BUG FIXES:

* Resource: `tencentcloud_mysql_instance`: when the mysql is abnormal state, read the basic information report error

DEPRECATED:

* Data Source: `tencentcloud_kubernetes_clusters`:`container_runtime` is no longer supported. 

## 1.18.0 (September 10, 2019)

FEATURES:

* **New Data Source**: `tencentcloud_ssl_certificates`
* **New Data Source**: `tencentcloud_dnats`
* **New Data Source**: `tencentcloud_nat_gateways`
* **New Resource**: `tencentcloud_ssl_certificate`
* **Update Resource**: `tencentcloud_clb_redirection` add optional argument `is_auto_rewrite`
* **Update Resource**: `tencentcloud_nat_gateway` , add more configurable items.
* **Update Resource**: `tencentcloud_nat` , add more configurable items.

DEPRECATED:
* Data Source: `tencentcloud_nats` replaced by `tencentcloud_nat_gateways`.

## 1.17.0 (September 04, 2019)

FEATURES:
* **New Data Source**: `tencentcloud_gaap_proxies`
* **New Data Source**: `tencentcloud_gaap_realservers`
* **New Data Source**: `tencentcloud_gaap_layer4_listeners`
* **New Data Source**: `tencentcloud_gaap_layer7_listeners`
* **New Data Source**: `tencentcloud_gaap_http_domains`
* **New Data Source**: `tencentcloud_gaap_http_rules`
* **New Data Source**: `tencentcloud_gaap_security_policies`
* **New Data Source**: `tencentcloud_gaap_security_rules`
* **New Data Source**: `tencentcloud_gaap_certificates`
* **New Resource**: `tencentcloud_gaap_proxy`
* **New Resource**: `tencentcloud_gaap_realserver`
* **New Resource**: `tencentcloud_gaap_layer4_listener`
* **New Resource**: `tencentcloud_gaap_layer7_listener`
* **New Resource**: `tencentcloud_gaap_http_domain`
* **New Resource**: `tencentcloud_gaap_http_rule`
* **New Resource**: `tencentcloud_gaap_certificate`
* **New Resource**: `tencentcloud_gaap_security_policy`
* **New Resource**: `tencentcloud_gaap_security_rule`

## 1.16.3 (August 30, 2019)

BUG FIXIES:

* Resource: `tencentcloud_kubernetes_cluster`: cgi error retry.
* Resource: `tencentcloud_kubernetes_scale_worker`: cgi error retry.

## 1.16.2 (August 28, 2019)

BUG FIXIES:

* Resource: `tencentcloud_instance`: fixed cvm data disks missing computed.
* Resource: `tencentcloud_mysql_backup_policy`: `backup_model` remove logical backup support. 
* Resource: `tencentcloud_mysql_instance`: `tags` adapt to the new official api.

## 1.16.1 (August 27, 2019)

ENHANCEMENTS:
* `tencentcloud_instance`: refactor logic with api3.0 .

## 1.16.0 (August 20, 2019)

FEATURES:
* **New Data Source**: `tencentcloud_kubernetes_clusters`
* **New Resource**: `tencentcloud_kubernetes_scale_worker`
* **New Resource**: `tencentcloud_kubernetes_cluster`

DEPRECATED:
* Data Source: `tencentcloud_container_clusters` replaced by `tencentcloud_kubernetes_clusters`.
* Data Source: `tencentcloud_container_cluster_instances` replaced by `tencentcloud_kubernetes_clusters`.
* Resource: `tencentcloud_container_cluster` replaced by `tencentcloud_kubernetes_cluster`.
* Resource: `tencentcloud_container_cluster_instance` replaced by `tencentcloud_kubernetes_scale_worker`.

## 1.15.2 (August 14, 2019)

ENHANCEMENTS:

* `tencentcloud_as_scaling_group`: fixed issue that binding scaling group to load balancer does not work.
* `tencentcloud_clb_attachements`: rename `rewrite_source_rule_id` with `source_rule_id` and rename `rewrite_target_rule_id` with `target_rule_id`.

## 1.15.1 (August 13, 2019)

ENHANCEMENTS:

* `tencentcloud_instance`: changed `image_id` property to ForceNew ([#78](https://github.com/tencentcloudstack/terraform-provider-tencentcloud/issues/78))
* `tencentcloud_instance`: improved with retry ([#82](https://github.com/tencentcloudstack/terraform-provider-tencentcloud/issues/82))
* `tencentcloud_cbs_storages`: improved with retry ([#82](https://github.com/tencentcloudstack/terraform-provider-tencentcloud/issues/82))
* `tencentcloud_clb_instance`: bug fixed and improved with retry ([#37](https://github.com/tencentcloudstack/terraform-provider-tencentcloud/issues/37))

## 1.15.0 (August 07, 2019)

FEATURES:
* **New Data Source**: `tencentcloud_clb_instances`
* **New Data Source**: `tencentcloud_clb_listeners`
* **New Data Source**: `tencentcloud_clb_listener_rules`
* **New Data Source**: `tencentcloud_clb_attachments`
* **New Data Source**: `tencentcloud_clb_redirections`
* **New Resource**: `tencentcloud_clb_instance`
* **New Resource**: `tencentcloud_clb_listener`
* **New Resource**: `tencentcloud_clb_listener_rule`
* **New Resource**: `tencentcloud_clb_attachment`
* **New Resource**: `tencentcloud_clb_redirection`

DEPRECATED:
* Resource: `tencentcloud_lb` replaced by `tencentcloud_clb_instance`.
* Resource: `tencentcloud_alb_server_attachment` replaced by `tencentcloud_clb_attachment`.

## 1.14.1 (August 05, 2019)

BUG FIXIES:

* resource/tencentcloud_security_group_rule: fixed security group rule id is not compatible with previous version.

## 1.14.0 (July 30, 2019)

FEATURES:
* **New Data Source**: `tencentcloud_security_groups`
* **New Data Source**: `tencentcloud_mongodb_instances`
* **New Data Source**: `tencentcloud_mongodb_zone_config`
* **New Resource**: `tencentcloud_mongodb_instance`
* **New Resource**: `tencentcloud_mongodb_sharding_instance`
* **Update Resource**: `tencentcloud_security_group_rule` add optional argument `description`

DEPRECATED:
* Data Source: `tencnetcloud_security_group` replaced by `tencentcloud_security_groups`

ENHANCEMENTS:
* Refactoring security_group logic with api3.0

## 1.13.0 (July 23, 2019)

FEATURES:
* **New Data Source**: `tencentcloud_dc_gateway_instances`
* **New Data Source**: `tencentcloud_dc_gateway_ccn_routes`
* **New Resource**: `tencentcloud_dc_gateway`
* **New Resource**: `tencentcloud_dc_gateway_ccn_route`

## 1.12.0 (July 16, 2019)

FEATURES:
* **New Data Source**: `tencentcloud_dc_instances`
* **New Data Source**: `tencentcloud_dcx_instances`
* **New Resource**: `tencentcloud_dcx`
* **UPDATE Resource**:`tencentcloud_mysql_instance` and `tencentcloud_mysql_readonly_instance` completely delete instance. 

BUG FIXIES:

* resource/tencentcloud_instance: fixed issue when data disks set as delete_with_instance not works.
* resource/tencentcloud_instance: if managed public_ip manually, please don't define `allocate_public_ip` ([#62](https://github.com/tencentcloudstack/terraform-provider-tencentcloud/issues/62)).
* resource/tencentcloud_eip_association: fixed issue when instances were manually deleted ([#60](https://github.com/tencentcloudstack/terraform-provider-tencentcloud/issues/60)).
* resource/tencentcloud_mysql_readonly_instance:remove an unsupported property `gtid`

## 1.11.0 (July 02, 2019)

FEATURES:
* **New Data Source**: `tencentcloud_ccn_instances`
* **New Data Source**: `tencentcloud_ccn_bandwidth_limits`
* **New Resource**: `tencentcloud_ccn`
* **New Resource**: `tencentcloud_ccn_attachment`
* **New Resource**: `tencentcloud_ccn_bandwidth_limit`

## 1.10.0 (June 27, 2019)

ENHANCEMENTS:

* Refactoring vpc logic with api3.0
* Refactoring cbs logic with api3.0

FEATURES:
* **New Data Source**: `tencentcloud_vpc_instances`
* **New Data Source**: `tencentcloud_vpc_subnets`
* **New Data Source**: `tencentcloud_vpc_route_tables`
* **New Data Source**: `tencentcloud_cbs_storages`
* **New Data Source**: `tencentcloud_cbs_snapshots`
* **New Resource**: `tencentcloud_route_table_entry`
* **New Resource**: `tencentcloud_cbs_snapshot_policy`
* **Update Resource**: `tencentcloud_vpc` , add more configurable items.
* **Update Resource**: `tencentcloud_subnet` , add more configurable items.
* **Update Resource**: `tencentcloud_route_table`, add more configurable items.
* **Update Resource**: `tencentcloud_cbs_storage`, add more configurable items.
* **Update Resource**: `tencentcloud_instance`: add optional argument `tags`.
* **Update Resource**: `tencentcloud_security_group_rule`: add optional argument `source_sgid`.
 
DEPRECATED:
* Data Source: `tencentcloud_vpc` replaced by `tencentcloud_vpc_instances`.
* Data Source: `tencentcloud_subnet` replaced by  `tencentcloud_vpc_subnets`.
* Data Source: `tencentcloud_route_table` replaced by `tencentcloud_vpc_route_tables`.
* Resource: `tencentcloud_route_entry` replaced by `tencentcloud_route_table_entry`.

## 1.9.1 (June 24, 2019)

BUG FIXIES:

* data/tencentcloud_instance: fixed vpc ip is in use error when re-creating with private ip ([#46](https://github.com/tencentcloudstack/terraform-provider-tencentcloud/issues/46)).

## 1.9.0 (June 18, 2019)

ENHANCEMENTS:

* update to `v0.12.1` Terraform SDK version

BUG FIXIES:

* data/tencentcloud_security_group: `project_id` remote API return sometime is string type.
* resource/tencentcloud_security_group: just like `data/tencentcloud_security_group`

## 1.8.0 (June 11, 2019)

FEATURES:
* **New Data Source**: `tencentcloud_as_scaling_configs`
* **New Data Source**: `tencentcloud_as_scaling_groups`
* **New Data Source**: `tencentcloud_as_scaling_policies`
* **New Resource**: `tencentcloud_as_scaling_config`
* **New Resource**: `tencentcloud_as_scaling_group`
* **New Resource**: `tencentcloud_as_attachment`
* **New Resource**: `tencentcloud_as_scaling_policy`
* **New Resource**: `tencentcloud_as_schedule`
* **New Resource**: `tencentcloud_as_lifecycle_hook`
* **New Resource**: `tencentcloud_as_notification`

## 1.7.0 (May 23, 2019)

FEATURES:
* **New Data Source**: `tencentcloud_redis_zone_config`
* **New Data Source**: `tencentcloud_redis_instances`
* **New Resource**: `tencentcloud_redis_instance`
* **New Resource**: `tencentcloud_redis_backup_config`

ENHANCEMENTS:

* resource/tencentcloud_instance: Add `hostname`, `project_id`, `delete_with_instance` argument.
* Update tencentcloud-sdk-go to better support redis api.

## 1.6.0 (May 15, 2019)

FEATURES:

* **New Data Source**: `tencentcloud_cos_buckets`
* **New Data Source**: `tencentcloud_cos_bucket_object`
* **New Resource**: `tencentcloud_cos_bucket`
* **New Resource**: `tencentcloud_cos_bucket_object`

ENHANCEMENTS:

* Add the framework of auto generating terraform docs

## 1.5.0 (April 26, 2019)

FEATURES:

* **New Data Source**: `tencentcloud_mysql_backup_list`
* **New Data Source**: `tencentcloud_mysql_zone_config`
* **New Data Source**: `tencentcloud_mysql_parameter_list`
* **New Data Source**: `tencentcloud_mysql_instance`
* **New Resource**: `tencentcloud_mysql_backup_policy`
* **New Resource**: `tencentcloud_mysql_account`
* **New Resource**: `tencentcloud_mysql_account_privilege`
* **New Resource**: `tencentcloud_mysql_instance`
* **New Resource**: `tencentcloud_mysql_readonly_instance`

ENHANCEMENTS:

* resource/tencentcloud_subnet: `route_table_id` now is an optional argument

## 1.4.0 (April 12, 2019)

ENHANCEMENTS:

* data/tencentcloud_image: add `image_name` attribute to this data source.
* resource/tencentcloud_instance: data disk count limit now is upgrade from 1 to 10, as API has supported more disks.
* resource/tencentcloud_instance: PREPAID instance now can be deleted, but still have some limit in API.

BUG FIXIES:

* resource/tencentcloud_instance: `allocate_public_ip` doesn't work properly when it is set to false.

## 1.3.0 (March 12, 2019)

FEATURES:

* **New Resource**: `tencentcloud_lb` ([#3](https://github.com/terraform-providers/terraform-provider-scaffolding/issues/3))

ENHANCEMENTS:

* resource/tencentcloud_instance: Add `user_data_raw` argument ([#4](https://github.com/terraform-providers/terraform-provider-scaffolding/issues/4))

## 1.2.2 (September 28, 2018)

BUG FIXES:

* resource/tencentcloud_cbs_storage: make name to be required ([#25](https://github.com/tencentyun/terraform-provider-tencentcloud/issues/25))
* resource/tencentcloud_instance: support user data and private ip

## 1.2.0 (April 3, 2018)

FEATURES:

* **New Resource**: `tencentcloud_container_cluster`
* **New Resource**: `tencentcloud_container_cluster_instance`
* **New Data Source**: `tencentcloud_container_clusters`
* **New Data Source**: `tencentcloud_container_cluster_instances`

## 1.1.0 (March 9, 2018)

FEATURES:

* **New Resource**: `tencentcloud_eip`
* **New Resource**: `tencentcloud_eip_association`
* **New Data Source**: `tencentcloud_eip`
* **New Resource**: `tencentcloud_nat_gateway`
* **New Resource**: `tencentcloud_dnat`
* **New Data Source**: `tencentcloud_nats`
* **New Resource**: `tencentcloud_cbs_snapshot`
* **New Resource**: `tencentcloud_alb_server_attachment`

## 1.0.0 (January 19, 2018)

FEATURES:

### CVM

RESOURCES:

* instance create
* instance read
* instance update
    * reset instance
    * reset password
    * update instance name
    * update security groups
* instance delete
* key pair create
* key pair read
* key pair delete

DATA SOURCES:

* image read
* instance\_type read
* zone read

### VPC

RESOURCES:

* vpc create
* vpc read
* vpc update (update name)
* vpc delete
* subnet create
* subnet read
* subnet update (update name)
* subnet delete
* security group create
* security group read
* security group update (update name, description)
* security group delete
* security group rule create
* security group rule read
* security group rule delete
* route table create
* route table read
* route table update (update name)
* route table delete
* route entry create
* route entry read
* route entry delete

DATA SOURCES:

* vpc read
* subnet read
* security group read
* route table read

### CBS

RESOURCES:

* storage create
* storage read
* storage update (update name)
* storage attach
* storage detach<|MERGE_RESOLUTION|>--- conflicted
+++ resolved
@@ -1,16 +1,13 @@
 ## 1.45.3 (Unreleased)
 
 BUG FIXES:
-<<<<<<< HEAD
 
 * Resource: `tencentcloud_sqlserver_instance` Fix the error of releasing associated resources when destroying sqlserver postpaid instance.
 * Resource: `tencentcloud_sqlserver_readonly_instance` Fix the bug that the instance cannot be recycled when destroying sqlserver postpaid instance.
-=======
 * Resource: `tencentcloud_clb_instance` fix force new when updating tags.
 * Resource: `tencentcloud_redis_backup_config` fix doc issues.
 * Resource: `tencentcloud_instance` fix `keep_image_login` force new issue when updating terraform version.
 * Resource: `tencentcloud_clb_instance` fix tag creation bug.
->>>>>>> fe78679a
 
 ## 1.45.2 (October 19, 2020)
 
