--- conflicted
+++ resolved
@@ -2,22 +2,16 @@
 
 FEATURES:
 
-<<<<<<< HEAD
 * **New Resource**: `tencentcloud_image`
 
 ENHANCEMENTS:
 
 * Resource: `tencentcloud_instance` add new argument `data_disk_snapshot_id` to support data disk with `SnapshotId`([#469](https://github.com/tencentcloudstack/terraform-provider-tencentcloud/issues/469))
-=======
-New Resource: tencentcloud_image
-ENHANCEMENTS:
-
-Resource: tencentcloud_instance add new argument data_disk_snapshot_id to support data disk with SnapshotId(#469)
->>>>>>> e54b9d92
 
 ## 1.42.1 (September 10, 2020)
 
 BUG FIXES:
+
 * Resource: `tencentcloud_mongodb_instance` Fix the error of releasing associated resources when destroying mongodb postpaid instance.
 * Resource: `tencentcloud_mongodb_sharding_instance` Fix the error of releasing associated resources when destroying mongodb postpaid sharding instance.
 * Resource: `tencentcloud_mongodb_standby_instance` Fix the error of releasing associated resources when destroying mongodb postpaid standby instance.
