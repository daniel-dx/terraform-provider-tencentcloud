--- conflicted
+++ resolved
@@ -1,12 +1,10 @@
-<<<<<<< HEAD
 ## 1.42.0 (Unreleased)
 
 FEATURES:
 
 * **New Resource**: `tencentcloud_ckafka_topic`
 * **New Data Source**: `tencentcloud_ckafka_topics` 
-=======
-## 1.41.4 (Unreleased)
+
 ## 1.41.3 (September 3, 2020)
 
 ENHANCEMENTS:
@@ -16,7 +14,6 @@
 * Resource: `tencentcloud_eip_association` support import.
 * Resource: `tencentcloud_route_table_entry` support import.
 * Resource: `tencentcloud_acl_attachment` support import.
->>>>>>> 3ce447a6
 
 ## 1.41.2 (August 28, 2020)
 
