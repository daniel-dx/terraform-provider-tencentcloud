--- conflicted
+++ resolved
@@ -1,9 +1,21 @@
-<<<<<<< HEAD
-## 1.53.4 (Unreleased)
-=======
 ## 1.53.5 (Unreleased)
+
+ENHANCEMENTS:
+
+* Resource `tencentcloud_clb_instance` add `internet_charge_type`, `internet_bandwidth_max_out` to support internet traffic setting with OPEN CLB instance.
+* Resource `tencentcloud_clb_rule` add `http2_switch` to support HTTP2 protocol setting.
+* Resource `tencentcloud_kubernetes_cluster` add `lan_ip` to show node LAN IP.
+* Resource `tencentcloud_kubernetes_scale_worker` add `lan_ip` to show node LAN IP.
+* Resource `tencentcloud_kubernetes_cluster_attachment` add `state` to show node state.
+* Resource `tencentcloud_clb_rule` support certificate modifying.
+* Data Source `tencentcloud_clb_instances` add `internet_charge_type`, `internet_bandwidth_max_out`.
+* Data Source `tencentcloud_clb_rules` add `http2_switch`.
+
+BUG FIXES:
+
+* Resource: `tencentcloud_clb_attachment` fix bug that attach more than 20 targets will failed.
+
 ## 1.53.4 (February 08, 2021)
->>>>>>> d2b44b58
 
 ENHANCEMENTS:
 
@@ -15,10 +27,6 @@
 * Resource: `tencentcloud_kubernetes_cluster_attachment` fix bug that only one extra argument set successfully.
 * Resource: `tencentcloud_as_scaling_policy` fix bug that missing required parameters error happened when update metric parameters.
 
-<<<<<<< HEAD
-
-=======
->>>>>>> d2b44b58
 ## 1.53.3 (February 02, 2021)
 
 ENHANCEMENTS:
