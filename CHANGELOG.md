--- conflicted
+++ resolved
@@ -1,10 +1,3 @@
-<<<<<<< HEAD
-## 1.49.2 (Unreleased)
-
-BUG FIXES:
-
-* Resource: `tencentcloud_cos_bucket` fix bucket name validator.
-=======
 ## 1.50.0 (Unreleased)
 
 FEATURES:
@@ -21,7 +14,10 @@
 ENHANCEMENTS:
 
 * Resource `tencentcloud_sercurity_group_rule` add `address_template` and `protocol_template` to support building new security group rule with resource `tencentcloud_address_template` and `tencentcloud_protocol_template`.
->>>>>>> 602b1279
+
+BUG FIXES:
+
+* Resource: `tencentcloud_cos_bucket` fix bucket name validator.
 
 ## 1.49.1 (December 01, 2020)
 
