--- conflicted
+++ resolved
@@ -1,18 +1,13 @@
 ## 1.53.8 (Unreleased)
 
-<<<<<<< HEAD
 ENHANCEMENTS:
 
 * Resource `tencentcloud_instance` add `cam_role_name` to support binding role to cvm instance.
 
 BUG FIXES:
 
+* Resource `tencentcloud_instance` fix bug that waiting 5 minutes when cloud disk sold out.
 * Resource: `tencentcloud_tcr_instance` fix bug that only one tag is effective when setting multiple tags.
-=======
-BUG FIXES:
-
-* Resource `tencentcloud_instance` fix bug that waiting 5 minutes when cloud disk sold out.
->>>>>>> 68194281
 
 ## 1.53.7 (March 10, 2021)
 
