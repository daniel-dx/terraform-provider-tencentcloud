<<<<<<< HEAD
## 1.53.3 (Unreleased)
=======
## 1.53.4 (Unreleased)
## 1.53.3 (February 02, 2021)
>>>>>>> 4920875b

ENHANCEMENTS:

* Data Source `tencentcloud_cbs_storages` add `throughput_performance` to support adding extra performance to the cbs resources.
* Resource `tencentcloud_kubernetes_cluster_attachment` add `hostname` to support setting hostname with the attached instance.

## 1.53.2 (February 01, 2021)

ENHANCEMENTS:

* Resource `tencentcloud_cbs_storage` add `throughput_performance` to support adding extra performance to the cbs resources.

BUG FIXES:

* Resource: `tencentcloud_cos_bucket` fix bug that error happens when applying unsupported logging region.
* Resource: `tencentcloud_as_scaling_policy` fix bug that missing required parameters error happened when update metric parameters.

## 1.53.1 (January 23, 2021)

ENHANCEMENTS:

* Resource `tencentcloud_instance` add `throughput_performance` to support adding extra performance to the data disks.
* Resource `tencentcloud_kubernetes_cluster_attachment` add `file_system`, `auto_format_and_mount` and `mount_target` to support advanced instance setting.
* Resource `tencentcloud_kubernetes_node_pool` add `file_system`, `auto_format_and_mount` and `mount_target` to support advanced instance setting.
* Resource `tencentcloud_kubernetes_node_pool` add `scaling_mode` to support scaling mode setting.
* Resource `tencentcloud_kubernetes` support version upgrade.

BUG FIXES:

* Resource: `tencentcloud_gaap_http_rule` fix bug that exception happens when create more than one rule.

## 1.53.0 (January 15, 2021)

FEATURES:

* **New Resource**: `tencentcloud_ssl_pay_certificate` to support ssl pay certificate.

ENHANCEMENTS:

* Resource `tencentcloud_ccn` add `charge_type` to support billing mode setting.
* Resource `tencentcloud_ccn` add `bandwidth_limit_type` to support the speed limit type setting.
* Resource `tencentcloud_ccn_bandwidth_limit` add `dst_region` to support destination area restriction setting.
* Resource `tencentcloud_cdn_domain` add `range_origin_switch` to support range back to source configuration.
* Resource `tencentcloud_cdn_domain` add `rule_cache` to support advanced path cache configuration.
* Resource `tencentcloud_cdn_domain` add `request_header` to support request header configuration.
* Data Source `tencentcloud_ccn_instances` add `charge_type` to support billing mode.
* Data Source `tencentcloud_ccn_instances` add `bandwidth_limit_type` to support the speed limit type.
* Data Source `tencentcloud_ccn_bandwidth_limit` add `dst_region` to support destination area restriction.
* Data Source `tencentcloud_cdn_domains` add `range_origin_switch` to support range back to source configuration.
* Data Source `tencentcloud_cdn_domains` add `rule_cache` to support advanced path cache configuration.
* Data Source `tencentcloud_cdn_domains` add `request_header` to support request header configuration.

## 1.52.0 (December 28, 2020)

FEATURES:

* **New Resource**: `tencentcloud_kubernetes_node_pool` to support node management.

DEPRECATED:

* Resource: `tencentcloud_kubernetes_as_scaling_group` replaced by `tencentcloud_kubernetes_node_pool`.

## 1.51.1 (December 22, 2020)

ENHANCEMENTS:

* Resource `tencentcloud_kubernetes_cluster_attachment` add `extra_args` to support node extra arguments setting.
* Resource `tencentcloud_cos_bucket` add `log_enbale`, `log_target_bucket` and `log_prefix` to support log status setting.

## 1.51.0 (December 15, 2020)

FEATURES:

* **New Resource**: `tencentcloud_tcr_vpc_attachment`
* **New Data Source**: `tencentcloud_tcr_vpc_attachments` 

ENHANCEMENTS:

* Resource: `tencentcloud_kubernetes_cluster` support `name`, `project_id` and `description` modification.
* Doc: optimize document.

## 1.50.0 (December 08, 2020)

FEATURES:

* **New Resource**: `tencentcloud_address_template`
* **New Resource**: `tencentcloud_address_template_group`
* **New Resource**: `tencentcloud_protocol_template`
* **New Resource**: `tencentcloud_protocol_template_group`
* **New Data Source**: `tencentcloud_address_templates` 
* **New Data Source**: `tencentcloud_address_template_groups` 
* **New Data Source**: `tencentcloud_protocol_templates` 
* **New Data Source**: `tencentcloud_protocol_template_groups` 

ENHANCEMENTS:

* Resource `tencentcloud_sercurity_group_rule` add `address_template` and `protocol_template` to support building new security group rule with resource `tencentcloud_address_template` and `tencentcloud_protocol_template`.
* Doc: optimize document directory.

BUG FIXES:

* Resource: `tencentcloud_cos_bucket` fix bucket name validator.

## 1.49.1 (December 01, 2020)

ENHANCEMENTS:

* Doc: Update directory of document.

## 1.49.0 (November 27, 2020)

FEATURES:

* **New Resource**: `tencentcloud_tcr_instance`
* **New Resource**: `tencentcloud_tcr_token`
* **New Resource**: `tencentcloud_tcr_namespace`
* **New Resource**: `tencentcloud_tcr_repository`
* **New Data Source**: `tencentcloud_tcr_instances` 
* **New Data Source**: `tencentcloud_tcr_tokens` 
* **New Data Source**: `tencentcloud_tcr_namespaces` 
* **New Data Source**: `tencentcloud_tcr_repositories` 
* **New Resource**: `tencentcloud_cos_bucket_policy`

ENHANCEMENTS:

* Resource: `tencentcloud_kubernetes_as_scaling_group` support `max_size` and `min_size` modification.

## 1.48.0 (November 20, 2020)

FEATURES:

* **New Resource**: `tencentcloud_sqlserver_basic_instance`
* **New Data Source**: `tencentcloud_sqlserver_basic_instances` 

ENHANCEMENTS:

* Resource: `tencentcloud_clb_listener` support configure HTTP health check for TCP listener([#539](https://github.com/tencentcloudstack/terraform-provider-tencentcloud/issues/539)).
* Resource: `tencentcloud_clb_listener` add computed argument `target_type`.
* Data Source: `tencentcloud_clb_listeners` support getting HTTP health check config for TCP listener.

DEPRECATED:
* Resource: `tencentcloud_clb_target_group_attachment`: optional argument `targrt_group_id` is no longer supported, replace by `target_group_id`.

## 1.47.0 (November 13, 2020)

ENHANCEMENTS:
* Resource: `tencentcloud_clb_listener` support import.
* Resource: `tencentcloud_clb_listener` add computed argument `listener_id`.
* Resource: `tencentcloud_clb_listener_rule` support import.
* Resource: `tencentcloud_cdn_domain` add example that use COS bucket url as origin.
* Resource: `tencentcloud_sqlserver_instance` add new argument `tags`.
* Resource: `tencentcloud_sqlserver_readonly_instance` add new argument `tags`.
* Resource: `tencentcloud_elasticsearch_instance` support `node_type` and `disk_size` modification.
* Data Source: `tencentcloud_instance_types` add argument `exclude_sold_out` to support filtering sold out instance types. 
* Data Source: `tencentcloud_sqlserver_instances` add new argument `tags`.
* Data Source: `tencentcloud_instance_types` add argument `exclude_sold_out` to support filtering sold out instance types. 

BUG FIXES:

* Resource: `tencentcloud_elasticsearch_instance` fix inconsistent bug.
* Resource: `tencentcloud_redis_instance` fix incorrect number when updating `mem_size`.
* Data Source: `tencentcloud_redis_instances` fix incorrect number for `mem_size`.

## 1.46.4 (November 6, 2020)

BUG FIXES:
* Resource: `tencentcloud_kubernetes_cluster` fix force replacement when updating `docker_graph_path`.

## 1.46.3 (November 6, 2020)

ENHANCEMENTS:
* Resource: `tencentcloud_kubernetes_cluster` add more values with argument `cluster_os` to support linux OS system.

## 1.46.2 (November 5, 2020)

ENHANCEMENTS:

* Resource: `tencentcloud_kubernetes_cluster` add new argument `kube_config`.
* Resource: `tencentcloud_kubernetes_cluster` add value `tlinux2.4x86_64` with argument `cluster_os` to support linux OS system.
* Resource: `tencentcloud_kubernetes_cluster` add new argument `mount_target` to support set disk mount path.
* Resource: `tencentcloud_kubernetes_cluster` add new argument `docker_graph_path` to support set docker graph path.
* Resource: `tencentcloud_clb_redirection` add new argument `delete_all_auto_rewirte` to delete all auto-associated redirection when destroying the resource.
* Resource: `tencentcloud_kubernetes_scale_worker` add new argument `labels` to support scale worker labels.
* Data Source: `tencentcloud_kubernetes_clusters` add new argument `kube_config`.
* Data Source: `tencentcloud_availability_regions` support getting local region info by setting argument `name` with value `default`.
* Docs: update argument description.

BUG FIXES:

* Resource: `tencentcloud_clb_redirection` fix inconsistent bug when creating more than one auto redirection.
* Resource: `tencentcloud_redis_instance` fix updating issue when redis `type_id` is set `5`.

## 1.46.1 (October 29, 2020)

ENHANCEMENTS:

* Resource: `tencentcloud_cos_bucket` add new argument `cos_bucket_url`.
* Resource: `tencentcloud_nat_gateway` add new argument `tags`.
* Resource: `tencentcloud_postgresql_instance` add new argument `tags`.
* Data Source: `tencentcloud_cos_buckets` add new argument `cos_bucket_url`.
* Data Source: `tencentcloud_nat_gateways` add new argument `tags`.
* Data Source: `tencentcloud_postgresql_instances` add new argument `tags`.

## 1.46.0 (October 26, 2020)

FEATURES:

* **New Resource**: `tencentcloud_api_gateway_api`
* **New Resource**: `tencentcloud_api_gateway_service`
* **New Resource**: `tencentcloud_api_gateway_custom_domain`
* **New Resource**: `tencentcloud_api_gateway_usage_plan`
* **New Resource**: `tencentcloud_api_gateway_usage_plan_attachment`
* **New Resource**: `tencentcloud_api_gateway_ip_strategy`
* **New Resource**: `tencentcloud_api_gateway_strategy_attachment`
* **New Resource**: `tencentcloud_api_gateway_api_key`
* **New Resource**: `tencentcloud_api_gateway_api_key_attachment`
* **New Resource**: `tencentcloud_api_gateway_service_release`
* **New Data Source**: `tencentcloud_api_gateway_apis` 
* **New Data Source**: `tencentcloud_api_gateway_services` 
* **New Data Source**: `tencentcloud_api_gateway_throttling_apis` 
* **New Data Source**: `tencentcloud_api_gateway_throttling_services` 
* **New Data Source**: `tencentcloud_api_gateway_usage_plans`
* **New Data Source**: `tencentcloud_api_gateway_ip_strategies`
* **New Data Source**: `tencentcloud_api_gateway_customer_domains`
* **New Data Source**: `tencentcloud_api_gateway_usage_plan_environments`
* **New Data Source**: `tencentcloud_api_gateway_api_keys`

## 1.45.3 (October 21, 2020)

BUG FIXES:

* Resource: `tencentcloud_sqlserver_instance` Fix the error of releasing associated resources when destroying sqlserver postpaid instance.
* Resource: `tencentcloud_sqlserver_readonly_instance` Fix the bug that the instance cannot be recycled when destroying sqlserver postpaid instance.
* Resource: `tencentcloud_clb_instance` fix force new when updating tags.
* Resource: `tencentcloud_redis_backup_config` fix doc issues.
* Resource: `tencentcloud_instance` fix `keep_image_login` force new issue when updating terraform version.
* Resource: `tencentcloud_clb_instance` fix tag creation bug.

## 1.45.2 (October 19, 2020)

BUG FIXES:
* Resource: `tencentcloud_mysql_instance` fix creating prepaid instance error.

## 1.45.1 (October 16, 2020)

ENHANCEMENTS:

* Resource: `tencentcloud_clb_target_group_instance_attachment` update doc.
* Resource: `tencentcloud_clb_target_group_attachment` update doc.

## 1.45.0 (October 15, 2020)

FEATURES:

* **New Resource**: `tencentcloud_clb_target_group_attachment`
* **New Resource**: `tencentcloud_clb_target_group`
* **New Resource**: `tencentcloud_clb_target_group_instance_attachment`
* **New Resource**: `tencentcloud_sqlserver_publish_subscribe`
* **New Resource**: `tencentcloud_vod_adaptive_dynamic_streaming_template`
* **New Resource**: `tencentcloud_vod_procedure_template`
* **New Resource**: `tencentcloud_vod_snapshot_by_time_offset_template`
* **New Resource**: `tencentcloud_vod_image_sprite_template`
* **New Resource**: `tencentcloud_vod_super_player_config`
* **New Data Source**: `tencentcloud_clb_target_groups`
* **New Data Source**: `tencentcloud_sqlserver_publish_subscribes` 
* **New Data Source**: `tencentcloud_vod_adaptive_dynamic_streaming_templates`
* **New Data Source**: `tencentcloud_vod_image_sprite_templates`
* **New Data Source**: `tencentcloud_vod_procedure_templates`
* **New Data Source**: `tencentcloud_vod_snapshot_by_time_offset_templates`
* **New Data Source**: `tencentcloud_vod_super_player_configs`

ENHANCEMENTS:

* Resource: `tencentcloud_clb_listener_rule` add new argument `target_type` to support backend target type with rule.
* Resource: `tencentcloud_mysql_instance` modify argument `engine_version` to support mysql 8.0.
* Resource: `tencentcloud_clb_listener_rule` add new argument `forward_type` to support backend protocol([#522](https://github.com/tencentcloudstack/terraform-provider-tencentcloud/issues/522)).
* Resource: `tencentcloud_instance` add new argument `keep_image_login` to support keeping image login.
* Resource: `tencentcloud_kubernetes_cluster` add new argument `extra_args` to support Kubelet.
* Resource: `tencentcloud_kubernetes_scale_worker` add new argument `extra_args` to support Kubelet.
* Resource: `tencentcloud_kubernetes_as_scaling_group` add new argument `extra_args` to support Kubelet.

## 1.44.0 (September 25, 2020)

FEATURES:

* **New Resource**: `tencentcloud_cynosdb_cluster`
* **New Resource**: `tencentcloud_cynosdb_readonly_instance`.
* **New Data Source**: `tencentcloud_cynosdb_clusters`
* **New Data Source**: `tencentcloud_cynosdb_readonly_instances`.

ENHANCEMENTS:

* Resource: `tencentcloud_mongodb_standby_instance` change example type to `POSTPAID`.
* Resource: `tencentcloud_instance` add new argument `encrypt` to support data disk with encrypt.
* Resource: `tencentcloud_elasticsearch` add new argument `encrypt` to support disk with encrypt.
* Resource: `tencentcloud_kubernetes_cluster` add new argument `cam_role_name` to support authorization with instances.

## 1.43.0 (September 18, 2020)

FEATURES:

* **New Resource**: `tencentcloud_image`
* **New Resource**: `tencentcloud_audit`
* **New Data Source**: `tencentcloud_audits` 
* **New Data Source**: `tencentcloud_audit_cos_regions`
* **New Data Source**: `tencentcloud_audit_key_alias`

ENHANCEMENTS:

* Resource: `tencentcloud_instance` add new argument `data_disk_snapshot_id` to support data disk with `SnapshotId`([#469](https://github.com/tencentcloudstack/terraform-provider-tencentcloud/issues/469))
* Data Source: `tencentcloud_instances` support filter by tags.

## 1.42.2 (September 14, 2020)

BUG FIXES:
* Resource: `tencentcloud_instance` fix `key_name` update error([#515](https://github.com/tencentcloudstack/terraform-provider-tencentcloud/issues/515)).

## 1.42.1 (September 10, 2020)

BUG FIXES:

* Resource: `tencentcloud_mongodb_instance` Fix the error of releasing associated resources when destroying mongodb postpaid instance.
* Resource: `tencentcloud_mongodb_sharding_instance` Fix the error of releasing associated resources when destroying mongodb postpaid sharding instance.
* Resource: `tencentcloud_mongodb_standby_instance` Fix the error of releasing associated resources when destroying mongodb postpaid standby instance.

## 1.42.0 (September 8, 2020)

FEATURES:

* **New Resource**: `tencentcloud_ckafka_topic`
* **New Data Source**: `tencentcloud_ckafka_topics` 

ENHANCEMENTS:

* Doc: optimize document directory.
* Resource: `tencentcloud_mongodb_instance`, `tencentcloud_mongodb_sharding_instance` and `tencentcloud_mongodb_standby_instance` remove system reserved tag `project`.

## 1.41.3 (September 3, 2020)

ENHANCEMENTS:

* Resource: `tencentcloud_vpc_acl_attachment` perfect example field `subnet_ids` to `subnet_id`([#505](https://github.com/tencentcloudstack/terraform-provider-tencentcloud/issues/505)).
* Resource: `tencentcloud_cbs_storage_attachment` support import.
* Resource: `tencentcloud_eip_association` support import.
* Resource: `tencentcloud_route_table_entry` support import.
* Resource: `tencentcloud_acl_attachment` support import.

## 1.41.2 (August 28, 2020)

BUG FIXES:
* Resource: `tencentcloud_vpn_connection` fix `security_group_policy` update issue when apply repeatedly.
* Resource: `tencentcloud_vpn_connection` fix inconsistent state when deleted on console.

## 1.41.1 (August 27, 2020)

BUG FIXES:

* Resource: `tencentcloud_vpn_gateway` fix force new issue when apply repeatedly.
* Resource: `tencentcloud_vpn_connection` fix force new issue when apply repeatedly.
* Resource: `tencentcloud_instance` support for adjusting `internet_max_bandwidth_out` without forceNew when attribute `internet_charge_type` within `TRAFFIC_POSTPAID_BY_HOUR`,`BANDWIDTH_POSTPAID_BY_HOUR`,`BANDWIDTH_PACKAGE` ([#498](https://github.com/tencentcloudstack/terraform-provider-tencentcloud/issues/498)).

## 1.41.0 (August 17, 2020)

FEATURES:

* **New Resource**: `tencentcloud_sqlserver_instance`
* **New Resource**: `tencentcloud_sqlserver_readonly_instance`
* **New Resource**: `tencentcloud_sqlserver_db`
* **New Resource**: `tencentcloud_sqlserver_account`
* **New Resource**: `tencentcloud_sqlserver_db_account_attachment`
* **New Resource**: `tencentcloud_vpc_acl`
* **New Resource**: `tencentcloud_vpc_acl_attachment`
* **New Resource**: `tencentcloud_ckafka_acl`
* **New Resource**: `tencentcloud_ckafka_user`
* **New Data Source**: `tencentcloud_sqlserver_instance`
* **New Data Source**: `tencentcloud_sqlserver_readonly_groups`
* **New Data Source**: `tencentcloud_vpc_acls`
* **New Data Source**: `tencentcloud_ckafka_acls`
* **New Data Source**: `tencentcloud_ckafka_users`

DEPRECATED:

* Data Source: `tencentcloud_cdn_domains` optional argument `offset` is no longer supported.

ENHANCEMENTS:

* Resource: `tencentcloud_mongodb_instance`, `tencentcloud_mongodb_sharding_instance` and `tencentcloud_mongodb_standby_instance` remove spec update validation.

## 1.40.3 (August 11, 2020)

ENHANCEMENTS:

* Data Source: `tencentcloud_kubernetes_clusters`add new attributes `cluster_as_enabled`,`node_name_type`,`cluster_extra_args`,`network_type`,`is_non_static_ip_mode`,`kube_proxy_mode`,`service_cidr`,`eni_subnet_ids`,`claim_expired_seconds` and `deletion_protection`.

BUG FIXES:

* Resource: `tencentcloud_vpn_gateway` fix creation of instance when `vpc_id` is specified.
* Resource: `tencentcloud_vpn_connection` fix creation of instance when `vpc_id` is specified.
* Resource: `tencentcloud_instance` fix `internet_charge_type` inconsistency when public ip is not allocated.

## 1.40.2 (August 08, 2020)

BUG FIXES:

* Resource: `tencentcloud_instance` fix accidentally fail to delete prepaid instance ([#485](https://github.com/tencentcloudstack/terraform-provider-tencentcloud/issues/485)).

## 1.40.1 (August 05, 2020)

BUG FIXES:

* Resource: `tencentcloud_vpn_connection` fix mulit `security_group_policy` is not supported ([#487](https://github.com/tencentcloudstack/terraform-provider-tencentcloud/issues/487)).

## 1.40.0 (July 31, 2020)

FEATURES:

* **New Resource**: `tencentcloud_mongodb_standby_instance`

ENHANCEMENTS:

* Resource: `tencentcloud_gaap_http_rule` argument `realservers` now is optional.
* Resource: `tencentcloud_kubernetes_cluster` supports multiple `availability_zone`.
* Data Source: `tencentcloud_mongodb_instances` add new argument `charge_type` and `auto_renew_flag` to support prepaid type.
* Resource: `tencentcloud_mongodb_instance` supports prepaid type, new mongodb SDK version `2019-07-25` and standby instance.
* Resource: `tencentcloud_mongodb_sharding_instance` supports prepaid type, new mongodb SDK version `2019-07-25` and standby instance.
* Resource: `tencentcloud_security_group_lite_rule` refine update process and doc.

BUG FIXES:

* Resource: `tencentcloud_instance` fix set `key_name` error.

## 1.39.0 (July 18, 2020)

ENHANCEMENTS:

* upgrade terraform 0.13
* update readme to new repository

## 1.38.3 (July 13, 2020)

ENHANCEMENTS:

* Data Source: `tencentcloud_images` supports list of snapshots.
* Resource: `tencentcloud_kubernetes_cluster_attachment` add new argument `worker_config` to support config with existing instances.
* Resource: `tencentcloud_ccn` add new argument `tags` to support tags settings.
* Resource: `tencentcloud_cfs_file_system` add new argument `tags` to support tags settings.

BUG FIXES:

* Resource: `tencentcloud_gaap_layer4_listener` fix error InvalidParameter when destroy resource.
* Resource: `tencentcloud_gaap_layer7_listener` fix error InvalidParameter when destroy resource.
* Resource: `tencentcloud_cdn_domain` fix incorrect setting `server_certificate_config`, `client_certificate_config` caused the program to crash.

## 1.38.2 (July 03, 2020)

BUG FIXES:

* Resource: `tencentcloud_instance` fix `allocate_public_ip` inconsistency when eip is attached to the cvm.
* Resource: `tencentcloud_mysql_instance` fix auto-forcenew on `charge_type` and `pay_type` when upgrading terraform version. ([#459](https://github.com/tencentcloudstack/terraform-provider-tencentcloud/pull/459)).

## 1.38.1 (June 30, 2020)

BUG FIXES:

* Resource: `tencentcloud_cos_bucket` fix creation failure.

## 1.38.0 (June 29, 2020)

FEATURES:

* **New Data Source**: `tencentcloud_cdn_domains`

BUG FIXES:

* Resource: `tencentcloud_gaap_http_domain` fix a condition for setting client certificate ids([#454](https://github.com/tencentcloudstack/terraform-provider-tencentcloud/pull/454)).

## 1.37.0 (June 23, 2020)

FEATURES:
* **New Resource**: `tencentcloud_postgresql_instance`
* **New Data Source**: `tencentcloud_postgresql_instances`
* **New Data Source**: `tencentcloud_postgresql_speccodes`
* **New Data Source**: `tencentcloud_sqlserver_zone_config`

ENHANCEMENTS:

* Resource: `tencentcloud_mongodb_instance` support more machine type.

## 1.36.1 (June 12, 2020)

ENHANCEMENTS:

* Resource: `tencentcloud_kubernetes_cluster` add new argument `labels`.
* Resource: `tencentcloud_kubernetes_as_scaling_group` add new argument `labels`.
* Resource: `tencentcloud_cos_bucket` add new arguments `encryption_algorithm` and `versioning_enable`.

## 1.36.0 (June 08, 2020)

FEATURES:

* **New Data Source**: `tencentcloud_availability_regions`

ENHANCEMENTS: 

* Data Source: `tencentcloud_redis_instances` add new argument `charge_type` to support prepaid type.
* Resource: `tencentcloud_redis_instance` add new argument `charge_type`, `prepaid_period` and `force_delete` to support prepaid type.
* Resource: `tencentcloud_mysql_instance` add new argument `force_delete` to support soft deletion.
* Resource: `tencentcloud_mysql_readonly_instance` add new argument `force_delete` to support soft deletion.

BUG FIXES:

* Resource: `tencentcloud_instance` fix `allocate_public_ip` inconsistency when eip is attached to the cvm.

DEPRECATED:
* Data Source: `tencentcloud_mysql_instances`: optional argument `pay_type` is no longer supported, replace by `charge_type`.
* Resource: `tencentcloud_mysql_instance`: optional arguments `pay_type` and `period` are no longer supported, replace by `charge_type` and `prepaid_period`.
* Resource: `tencentcloud_mysql_readonly_instance`: optional arguments `pay_type` and `period` are no longer supported, replace by `charge_type` and `prepaid_period`.
* Resource: `tencentcloud_tcaplus_group` replace by `tencentcloud_tcaplus_tablegroup`
* Data Source: `tencentcloud_tcaplus_groups` replace by `tencentcloud_tcaplus_tablegroups`
* Resource: `tencentcloud_tcaplus_tablegroup`,`tencentcloud_tcaplus_idl` and `tencentcloud_tcaplus_table`  arguments `group_id`/`group_name`  replace by `tablegroup_id`/`tablegroup_name`
* Data Source: `tencentcloud_tcaplus_groups`,`tencentcloud_tcaplus_idls` and `tencentcloud_tcaplus_tables` arguments `group_id`/`group_name`  replace by `tablegroup_id`/`tablegroup_name`

## 1.35.1 (June 02, 2020)

ENHANCEMENTS: 

* Resource: `tencentcloud_as_scaling_config`, `tencentcloud_eip` and `tencentcloud_kubernetes_cluster` remove the validate function of `internet_max_bandwidth_out`.
* Resource: `tencentcloud_vpn_gateway` update available value of `bandwidth`.

## 1.35.0 (June 01, 2020)

FEATURES:

* **New Data Source**: `tencentcloud_elasticsearch_instances`
* **New Resource**: `tencentcloud_elasticsearch_instance`

## 1.34.0 (May 28, 2020)

ENHANCEMENTS: 

* upgrade terraform-plugin-sdk

## 1.33.2 (May 25, 2020)

DEPRECATED:
* Data Source: `tencentcloud_tcaplus_applications` replace by `tencentcloud_tcaplus_clusters`,optional arguments `app_id` and `app_name` are no longer supported, replace by `cluster_id` and `cluster_name`
* Data Source: `tencentcloud_tcaplus_zones` replace by `tencentcloud_tcaplus_groups`,optional arguments `app_id`,`zone_id` and `zone_name` are no longer supported, replace by `cluster_id`,`group_id` and `cluster_name`
* Data Source: `tencentcloud_tcaplus_tables` optional arguments `app_id` and `zone_id` are no longer supported, replace by `cluster_id` and `group_id`
* Data Source: `tencentcloud_tcaplus_idls`: optional argument `app_id` is no longer supported, replace by `cluster_id`.
* Resource: `tencentcloud_tcaplus_application` replace by `tencentcloud_tcaplus_cluster`,input argument `app_name` is no longer supported, replace by `cluster_name`
* Resource: `tencentcloud_tcaplus_zone` replace by `tencentcloud_tcaplus_group`, input arguments `app_id` and `zone_name` are no longer supported, replace by `cluster_id` and `group_name`
* Resource: `tencentcloud_tcaplus_idl` input arguments `app_id` and `zone_id` are no longer supported, replace by `cluster_id` and `group_id`
* Resource: `tencentcloud_tcaplus_table` input arguments `app_id`and `zone_id` are no longer supported, replace by `cluster_id` and `group_id`
* Resource: `tencentcloud_redis_instance`: optional argument `type` is no longer supported, replace by `type_id`.
* Data Source: `tencentcloud_redis_instances`: output argument `type` is no longer supported, replace by `type_id`.
* Data Source: `tencentcloud_redis_zone_config`: output argument `type` is no longer supported, replace by `type_id`.

## 1.33.1 (May 22, 2020)

ENHANCEMENTS: 

* Data Source: `tencentcloud_redis_instances` add new argument `type_id`, `redis_shard_num`, `redis_replicas_num`
* Data Source: `tencentcloud_redis_zone_config` add output argument `type_id` and new output argument `type_id`, `redis_shard_nums`, `redis_replicas_nums`
* Data Source: `tencentcloud_ccn_instances` add new type `VPNGW` for field `instance_type`
* Data Source: `tencentcloud_vpn_gateways` add new type `CCN` for field `type`
* Resource: `tencentcloud_redis_instance` add new argument `type_id`, `redis_shard_num`, `redis_replicas_num`
* Resource: `tencentcloud_ccn_attachment` add new type `CNN_INSTANCE_TYPE_VPNGW` for field `instance_type`
* Resource: `tencentcloud_vpn_gateway` add new type `CCN` for field `type`

BUG FIXES:

* Resource: `tencentcloud_cdn_domain` fix `https_config` inconsistency after apply([#413](https://github.com/tencentcloudstack/terraform-provider-tencentcloud/issues/413)).

DEPRECATED:

* Resource: `tencentcloud_redis_instance`: optional argument `type` is no longer supported, replace by `type_id`.
* Data Source: `tencentcloud_redis_instances`: output argument `type` is no longer supported, replace by `type_id`.
* Data Source: `tencentcloud_redis_zone_config`: output argument `type` is no longer supported, replace by `type_id`.

## 1.33.0 (May 18, 2020)

FEATURES:

* **New Data Source**: `tencentcloud_monitor_policy_conditions`
* **New Data Source**: `tencentcloud_monitor_data`
* **New Data Source**: `tencentcloud_monitor_product_event`
* **New Data Source**: `tencentcloud_monitor_binding_objects`
* **New Data Source**: `tencentcloud_monitor_policy_groups`
* **New Data Source**: `tencentcloud_monitor_product_namespace`
* **New Resource**: `tencentcloud_monitor_policy_group`
* **New Resource**: `tencentcloud_monitor_binding_object`
* **New Resource**: `tencentcloud_monitor_binding_receiver`

ENHANCEMENTS: 

* Data Source: `tencentcloud_instances` add new output argument `instance_charge_type_prepaid_renew_flag`.
* Data Source: `tencentcloud_cbs_storages` add new output argument `prepaid_renew_flag`.
* Data Source: `tencentcloud_cbs_storages` add new output argument `charge_type`.
* Resource: `tencentcloud_instance` support update with argument `instance_charge_type_prepaid_renew_flag`.
* Resource: `tencentcloud_cbs_storage` add new argument `force_delete`.
* Resource: `tencentcloud_cbs_storage` add new argument `charge_type`.
* Resource: `tencentcloud_cbs_storage` add new argument `prepaid_renew_flag`.
* Resource: `tencentcloud_cdn_domain` add new argument `full_url_cache`([#405](https://github.com/tencentcloudstack/terraform-provider-tencentcloud/issues/405)).

DEPRECATED:

* Resource: `tencentcloud_cbs_storage`: optional argument `period` is no longer supported.

## 1.32.1 (April 30, 2020)

ENHANCEMENTS: 

* Resource: `tencentcloud_ccn_attachment` add new argument `ccn_uin`.
* Resource: `tencentcloud_instance` add new argument `force_delete`.

BUG FIXES:

* Resource: `tencentcloud_scf_function` fix update `zip_file`.

## 1.32.0 (April 20, 2020)

FEATURES:

* **New Resource**: `tencentcloud_kubernetes_cluster_attachment`([#285](https://github.com/tencentcloudstack/terraform-provider-tencentcloud/issues/285)).

ENHANCEMENTS: 

* Resource: `tencentcloud_cdn_domain` add new attribute `cname`([#395](https://github.com/tencentcloudstack/terraform-provider-tencentcloud/issues/395)).

BUG FIXES:

* Resource: `tencentcloud_cos_bucket_object` mark the object as destroyed when the object not exist.

## 1.31.2 (April 17, 2020)

ENHANCEMENTS: 

* Resource: `tencentcloud_cbs_storage` support modify `tags`.

## 1.31.1 (April 14, 2020)

BUG FIXES: 

* Resource: `tencentcloud_keypair` fix bug when trying to destroy resources containing CVM and key pair([#375](https://github.com/tencentcloudstack/terraform-provider-tencentcloud/issues/375)).
* Resource: `tencentcloud_clb_attachment` fix bug when trying to destroy multiple attachments in the array. 
* Resource: `tencentcloud_cam_group_membership` fix bug when trying to destroy multiple users in the array. 

ENHANCEMENTS:

* Resource: `tencentcloud_mysql_account` add new argument `host`([#372](https://github.com/tencentcloudstack/terraform-provider-tencentcloud/issues/372)).
* Resource: `tencentcloud_mysql_account_privilege` add new argument `account_host`([#372](https://github.com/tencentcloudstack/terraform-provider-tencentcloud/issues/372)).
* Resource: `tencentcloud_mysql_privilege` add new argument `account_host`([#372](https://github.com/tencentcloudstack/terraform-provider-tencentcloud/issues/372)).
* Resource: `tencentcloud_mysql_readonly_instance` check master monitor data before create([#379](https://github.com/tencentcloudstack/terraform-provider-tencentcloud/issues/379)).
* Resource: `tencentcloud_tcaplus_application` remove the pull password from server. 
* Resource: `tencentcloud_instance` support import `allocate_public_ip`([#382](https://github.com/tencentcloudstack/terraform-provider-tencentcloud/issues/382)).
* Resource: `tencentcloud_redis_instance` add two redis types.
* Data Source: `tencentcloud_vpc_instances` add new argument `cidr_block`,`tag_key` ([#378](https://github.com/tencentcloudstack/terraform-provider-tencentcloud/issues/378)).
* Data Source: `tencentcloud_vpc_route_tables` add new argument `tag_key`,`vpc_id`,`association_main` ([#378](https://github.com/tencentcloudstack/terraform-provider-tencentcloud/issues/378)).
* Data Source: `tencentcloud_vpc_subnets` add new argument `cidr_block`,`tag_key`,`is_remote_vpc_snat` ([#378](https://github.com/tencentcloudstack/terraform-provider-tencentcloud/issues/378)).
* Data Source: `tencentcloud_mysql_zone_config` and `tencentcloud_redis_zone_config` remove region check.

## 1.31.0 (April 07, 2020)

FEATURES:

* **New Resource**: `tencentcloud_cdn_domain`

ENHANCEMENTS:

* Data Source: `tencentcloud_cam_users` add new argument `user_id`.
* Resource: `tencentcloud_vpc` add retry logic.

BUG FIXES: 

* Resource: `tencentcloud_instance` fix timeout error when modify password.

## 1.30.7 (March 31, 2020)

BUG FIXES: 

* Resource: `tencentcloud_kubernetes_as_scaling_group` set a value to argument `key_ids` cause error .

## 1.30.6 (March 30, 2020)

ENHANCEMENTS:

* Resource: `tencentcloud_tcaplus_idl` add new argument `zone_id`. 
* Resource: `tencentcloud_cam_user` add new argument `force_delete`.([#354](https://github.com/tencentcloudstack/terraform-provider-tencentcloud/issues/354))
* Data Source: `tencentcloud_vpc_subnets` add new argument `vpc_id`. 

## 1.30.5 (March 19, 2020)

BUG FIXES: 

* Resource: `tencentcloud_key_pair` will be replaced when `public_key` contains comment.
* Resource: `tencentcloud_scf_function` upload local file error.

ENHANCEMENTS:

* Resource: `tencentcloud_scf_function` runtime support nodejs8.9 and nodejs10.15. 

## 1.30.4 (March 10, 2020)

BUG FIXES:

* Resource: `tencentcloud_cam_policy` fix read nil issue when the resource is not exist.([#344](https://github.com/tencentcloudstack/terraform-provider-tencentcloud/issues/#344)).
* Resource: `tencentcloud_key_pair` will be replaced when the end of `public_key` contains spaces([#343](https://github.com/tencentcloudstack/terraform-provider-tencentcloud/issues/343)).
* Resource: `tencentcloud_scf_function` fix trigger does not support cos_region.

ENHANCEMENTS:

* Resource: `tencentcloud_kubernetes_cluster` add new attributes `cluster_os_type`,`cluster_internet`,`cluster_intranet`,`managed_cluster_internet_security_policies` and `cluster_intranet_subnet_id`.


## 1.30.3 (February 24, 2020)

BUG FIXES:

* Resource: `tencentcloud_instance` fix that classic network does not support([#339](https://github.com/tencentcloudstack/terraform-provider-tencentcloud/issues/339)).

## 1.30.2 (February 17, 2020)

ENHANCEMENTS:

* Data Source: `tencentcloud_cam_policies` add new attribute `policy_id`.
* Data Source: `tencentcloud_cam_groups` add new attribute `group_id`.

## 1.30.1 (January 21, 2020)

BUG FIXES:

* Resource: `tencentcloud_dnat` fix `elastic_port` and `internal_port` type error.
* Resource: `tencentcloud_vpn_gateway` fix `state` type error.
* Resource: `tencentcloud_dayu_ddos_policy` fix that `white_ips` and `black_ips` can not be updated.
* Resource: `tencentcloud_dayu_l4_rule` fix that rule parameters can not be updated.

ENHANCEMENTS:

* Data Source: `tencentcloud_key_pairs` support regular expression search by name.

## 1.30.0 (January 14, 2020)

FEATURES:

* **New Data Source**: `tencentcloud_dayu_cc_http_policies`
* **New Data Source**: `tencentcloud_dayu_cc_https_policies`
* **New Data Source**: `tencentcloud_dayu_ddos_policies`
* **New Data Source**: `tencentcloud_dayu_ddos_policy_attachments`
* **New Data Source**: `tencentcloud_dayu_ddos_policy_cases`
* **New Data Source**: `tencentcloud_dayu_l4_rules`
* **New Data Source**: `tencentcloud_dayu_l7_rules`
* **New Resource**: `tencentcloud_dayu_cc_http_policy`
* **New Resource**: `tencentcloud_dayu_cc_https_policy`
* **New Resource**: `tencentcloud_dayu_ddos_policy`
* **New Resource**: `tencentcloud_dayu_ddos_policy_attachment`
* **New Resource**: `tencentcloud_dayu_ddos_policy_case`
* **New Resource**: `tencentcloud_dayu_l4_rule`
* **New Resource**: `tencentcloud_dayu_l7_rule`

BUG FIXES:

* gaap: optimize gaap describe: when describe resource by id but get more than 1 resources, return error directly instead of using the first result 
* Resource: `tencentcloud_eni_attachment` fix detach may failed.
* Resource: `tencentcloud_instance` remove the tag that be added by as attachment automatically([#300](https://github.com/tencentcloudstack/terraform-provider-tencentcloud/issues/300)).
* Resource: `tencentcloud_clb_listener` fix `sni_switch` type error([#297](https://github.com/tencentcloudstack/terraform-provider-tencentcloud/issues/297)).
* Resource: `tencentcloud_vpn_gateway` shows argument `prepaid_renew_flag` has changed when applied again([#298](https://github.com/tencentcloudstack/terraform-provider-tencentcloud/issues/298)).
* Resource: `tencentcloud_clb_instance` fix the bug that instance id is not set in state file([#303](https://github.com/tencentcloudstack/terraform-provider-tencentcloud/issues/303)).
* Resource: `tencentcloud_vpn_gateway` that is postpaid charge type cannot be deleted normally([#312](https://github.com/tencentcloudstack/terraform-provider-tencentcloud/issues/312)).
* Resource: `tencentcloud_vpn_gateway` add `InternalError` SDK error to triggering the retry process.
* Resource: `tencentcloud_vpn_gateway` fix read nil issue when the resource is not exist.
* Resource: `tencentcloud_clb_listener_rule` fix unclear error message of SSL type error.
* Resource: `tencentcloud_ha_vip_attachment` fix read nil issue when the resource is not exist.
* Data Source: `tencentcloud_security_group` fix `project_id` type error.
* Data Source: `tencentcloud_security_groups` fix `project_id` filter not works([#303](https://github.com/tencentcloudstack/terraform-provider-tencentcloud/issues/314)).

## 1.29.0 (January 06, 2020)

FEATURES:

* **New Data Source**: `tencentcloud_gaap_domain_error_pages`
* **New Resource**: `tencentcloud_gaap_domain_error_page`

ENHANCEMENTS:
* Data Source: `tencentcloud_vpc_instances` add new optional argument `is_default`.
* Data Source: `tencentcloud_vpc_subnets` add new optional argument `availability_zone`,`is_default`.

BUG FIXES:
* Resource: `tencentcloud_redis_instance` field security_groups are id list, not name list([#291](https://github.com/tencentcloudstack/terraform-provider-tencentcloud/issues/291)).

## 1.28.0 (December 25, 2019)

FEATURES:

* **New Data Source**: `tencentcloud_cbs_snapshot_policies`
* **New Resource**: `tencentcloud_cbs_snapshot_policy_attachment`

ENHANCEMENTS:

* doc: rewrite website index
* Resource: `tencentcloud_instance` support modifying instance type([#251](https://github.com/tencentcloudstack/terraform-provider-tencentcloud/issues/251)).
* Resource: `tencentcloud_gaap_http_domain` add new optional argument `realserver_certificate_ids`.
* Data Source: `tencentcloud_gaap_http_domains` add new output argument `realserver_certificate_ids`.

DEPRECATED:

* Resource: `tencentcloud_gaap_http_domain`: optional argument `realserver_certificate_id` is no longer supported.
* Data Source: `tencentcloud_gaap_http_domains`: output argument `realserver_certificate_id` is no longer supported.

## 1.27.0 (December 17, 2019)

FEATURES:

* **New Data Source**: `tencentcloud_tcaplus_applications`
* **New Data Source**: `tencentcloud_tcaplus_zones`
* **New Data Source**: `tencentcloud_tcaplus_tables`
* **New Data Source**: `tencentcloud_tcaplus_idls`
* **New Resource**: `tencentcloud_tcaplus_application`
* **New Resource**: `tencentcloud_tcaplus_zone`
* **New Resource**: `tencentcloud_tcaplus_idl`
* **New Resource**: `tencentcloud_tcaplus_table`

ENHANCEMENTS:

* Resource: `tencentcloud_mongodb_instance` support more instance type([#241](https://github.com/tencentcloudstack/terraform-provider-tencentcloud/issues/241)).
* Resource: `tencentcloud_kubernetes_cluster` support more instance type([#237](https://github.com/tencentcloudstack/terraform-provider-tencentcloud/issues/237)).

BUG FIXES:

* Fix bug that resource `tencentcloud_instance` delete error when instance launch failed.
* Fix bug that resource `tencentcloud_security_group` read error when response is InternalError.
* Fix bug that the type of `cluster_type` is wrong in data source `tencentcloud_mongodb_instances`([#242](https://github.com/tencentcloudstack/terraform-provider-tencentcloud/issues/242)).
* Fix bug that resource `tencentcloud_eip` unattach error([#233](https://github.com/tencentcloudstack/terraform-provider-tencentcloud/issues/233)).
* Fix bug that terraform read nil attachment resource when the attached resource of attachment resource is removed of resource CLB and CAM.
* Fix doc example error of resource `tencentcloud_nat_gateway`.

DEPRECATED:

* Resource: `tencentcloud_eip`: optional argument `applicable_for_clb` is no longer supported.

## 1.26.0 (December 09, 2019)

FEATURES:

* **New Resource**: `tencentcloud_mysql_privilege`([#223](https://github.com/tencentcloudstack/terraform-provider-tencentcloud/issues/223)).
* **New Resource**: `tencentcloud_kubernetes_as_scaling_group`([#202](https://github.com/tencentcloudstack/terraform-provider-tencentcloud/issues/202)).

ENHANCEMENTS:

* Resource: `tencentcloud_gaap_layer4_listener` support import.
* Resource: `tencentcloud_gaap_http_rule` support import.
* Resource: `tencentcloud_gaap_security_rule` support import.
* Resource: `tencentcloud_gaap_http_domain` add new optional argument `client_certificate_ids`.
* Resource: `tencentcloud_gaap_layer7_listener` add new optional argument `client_certificate_ids`.
* Data Source: `tencentcloud_gaap_http_domains` add new output argument `client_certificate_ids`.
* Data Source: `tencentcloud_gaap_layer7_listeners` add new output argument `client_certificate_ids`.

DEPRECATED:

* Resource: `tencentcloud_gaap_http_domain`: optional argument `client_certificate_id` is no longer supported.
* Resource: `tencentcloud_gaap_layer7_listener`: optional argument `client_certificate_id` is no longer supported.
* Resource: `tencentcloud_mysql_account_privilege` replaced by `tencentcloud_mysql_privilege`.
* Data Source: `tencentcloud_gaap_http_domains`: output argument `client_certificate_id` is no longer supported.
* Data Source: `tencentcloud_gaap_layer7_listeners`: output argument `client_certificate_id` is no longer supported.

BUG FIXES:

* Fix bug that resource `tencentcloud_clb_listener` 's unchangeable `health_check_switch`([#235](https://github.com/tencentcloudstack/terraform-provider-tencentcloud/issues/235)).
* Fix bug that resource `tencentcloud_clb_instance` read nil and report error.
* Fix example errors of resource `tencentcloud_cbs_snapshot_policy` and data source `tencentcloud_dnats`.

## 1.25.2 (December 04, 2019)

BUG FIXES:
* Fixed bug that the validator of cvm instance type is incorrect.

## 1.25.1 (December 03, 2019)

ENHANCEMENTS:
* Optimized error message of validators.

BUG FIXES:
* Fixed bug that the type of `state` is incorrect in data source `tencentcloud_nat_gateways`([#226](https://github.com/tencentcloudstack/terraform-provider-tencentcloud/issues/226)).
* Fixed bug that the value of `cluster_max_pod_num` is incorrect in resource `tencentcloud_kubernetes_cluster`([#228](https://github.com/tencentcloudstack/terraform-provider-tencentcloud/issues/228)).


## 1.25.0 (December 02, 2019)

ENHANCEMENTS:

* Resource: `tencentcloud_instance` support `SPOTPAID` instance. Thanks to @LipingMao ([#209](https://github.com/tencentcloudstack/terraform-provider-tencentcloud/issues/209)).
* Resource: `tencentcloud_vpn_gateway` add argument `prepaid_renew_flag` and `prepaid_period` to support prepaid VPN gateway instance creation.

BUG FIXES:
* Fixed bugs that update operations on `tencentcloud_cam_policy` do not work.
* Fixed bugs that filters on `tencentcloud_cam_users` do not work.

DEPRECATED:
 * Data Source: `tencentcloud_cam_user_policy_attachments`:`policy_type` is no longer supported.
 * Data Source: `tencentcloud_cam_group_policy_attachments`:`policy_type` is no longer supported.

## 1.24.1 (November 26, 2019)

ENHANCEMENTS:

* Resource: `tencentcloud_kubernetes_cluster` add support for `PREPAID` instance type. Thanks to @woodylic ([#204](https://github.com/tencentcloudstack/terraform-provider-tencentcloud/issues/204)).
* Resource: `tencentcloud_cos_bucket` add optional argument tags
* Data Source: `tencentcloud_cos_buckets` add optional argument tags

BUG FIXES:
* Fixed docs issues of `tencentcloud_nat_gateway`

## 1.24.0 (November 20, 2019)

FEATURES:

* **New Data Source**: `tencentcloud_ha_vips`
* **New Data Source**: `tencentcloud_ha_vip_eip_attachments`
* **New Resource**: `tencentcloud_ha_vip`
* **New Resource**: `tencentcloud_ha_vip_eip_attachment`

ENHANCEMENTS:

* Resource: `tencentcloud_kubernetes_cluster` cluster_os add new support: `centos7.6x86_64` and `ubuntu18.04.1 LTSx86_64` 
* Resource: `tencentcloud_nat_gateway` add computed argument `created_time`.

BUG FIXES:

* Fixed docs issues of CAM, DNAT and NAT_GATEWAY
* Fixed query issue that paged-query was not supported in data source `tencentcloud_dnats`
* Fixed query issue that filter `address_ip` was set incorrectly in data source `tencentcloud_eips`

## 1.23.0 (November 14, 2019)

FEATURES:

* **New Data Source**: `tencentcloud_images`
* **New Data Source**: `tencentcloud_vpn_gateways`
* **New Data Source**: `tencentcloud_customer_gateways`
* **New Data Source**: `tencentcloud_vpn_connections`
* **New Resource**: `tencentcloud_vpn_gateway`
* **New Resource**: `tencentcloud_customer_gateway`
* **New Resource**: `tencentcloud_vpn_connection`
* **Provider TencentCloud**: add `security_token` argument

ENHANCEMENTS:

* All api calls now using api3.0
* Resource: `tencentcloud_eip` add optional argument `tags`.
* Data Source: `tencentcloud_eips` add optional argument `tags`.

BUG FIXES:

* Fixed docs of CAM

## 1.22.0 (November 05, 2019)

FEATURES:

* **New Data Source**: `tencentcloud_cfs_file_systems`
* **New Data Source**: `tencentcloud_cfs_access_groups`
* **New Data Source**: `tencentcloud_cfs_access_rules`
* **New Data Source**: `tencentcloud_scf_functions`
* **New Data Source**: `tencentcloud_scf_namespaces`
* **New Data Source**: `tencentcloud_scf_logs`
* **New Resource**: `tencentcloud_cfs_file_system`
* **New Resource**: `tencentcloud_cfs_access_group`
* **New Resource**: `tencentcloud_cfs_access_rule`
* **New Resource**: `tencentcloud_scf_function`
* **New Resource**: `tencentcloud_scf_namespace`

## 1.21.2 (October 29, 2019)

BUG FIXES:

* Resource: `tencentcloud_gaap_realserver` add ip/domain exists check
* Resource: `tencentcloud_kubernetes_cluster` add error handling logic and optional argument `tags`.
* Resource: `tencentcloud_kubernetes_scale_worker` add error handling logic.
* Data Source: `tencentcloud_kubernetes_clusters` add optional argument `tags`.

## 1.21.1 (October 23, 2019)

ENHANCEMENTS:

* Updated golang to version 1.13.x

BUG FIXES:

* Fixed docs of CAM

## 1.21.0 (October 15, 2019)

FEATURES:

* **New Data Source**: `tencentcloud_cam_users`
* **New Data Source**: `tencentcloud_cam_groups`
* **New Data Source**: `tencentcloud_cam_policies`
* **New Data Source**: `tencentcloud_cam_roles`
* **New Data Source**: `tencentcloud_cam_user_policy_attachments`
* **New Data Source**: `tencentcloud_cam_group_policy_attachments`
* **New Data Source**: `tencentcloud_cam_role_policy_attachments`
* **New Data Source**: `tencentcloud_cam_group_memberships`
* **New Data Source**: `tencentcloud_cam_saml_providers`
* **New Data Source**: `tencentcloud_reserved_instance_configs`
* **New Data Source**: `tencentcloud_reserved_instances`
* **New Resource**: `tencentcloud_cam_user`
* **New Resource**: `tencentcloud_cam_group`
* **New Resource**: `tencentcloud_cam_role`
* **New Resource**: `tencentcloud_cam_policy`
* **New Resource**: `tencentcloud_cam_user_policy_attachment`
* **New Resource**: `tencentcloud_cam_group_policy_attachment`
* **New Resource**: `tencentcloud_cam_role_policy_attachment`
* **New Resource**: `tencentcloud_cam_group_membership`
* **New Resource**: `tencentcloud_cam_saml_provider`
* **New Resource**: `tencentcloud_reserved_instance`

ENHANCEMENTS:

* Resource: `tencentcloud_gaap_http_domain` support import
* Resource: `tencentcloud_gaap_layer7_listener` support import

BUG FIXES:

* Resource: `tencentcloud_gaap_http_domain` fix sometimes can't enable realserver auth

## 1.20.1 (October 08, 2019)

ENHANCEMENTS:

* Data Source: `tencentcloud_availability_zones` refactor logic with api3.0 .
* Data Source: `tencentcloud_as_scaling_groups` add optional argument `tags` and attribute `tags` for `scaling_group_list`.
* Resource: `tencentcloud_eip` add optional argument `type`, `anycast_zone`, `internet_service_provider`, etc.
* Resource: `tencentcloud_as_scaling_group` add optional argument `tags`.

BUG FIXES:

* Data Source: `tencentcloud_gaap_http_domains` set response `certificate_id`, `client_certificate_id`, `realserver_auth`, `basic_auth` and `gaap_auth` default value when they are nil.
* Resource: `tencentcloud_gaap_http_domain` set response `certificate_id`, `client_certificate_id`, `realserver_auth`, `basic_auth` and `gaap_auth` default value when they are nil.

## 1.20.0 (September 24, 2019)

FEATURES:

* **New Data Source**: `tencentcloud_eips`
* **New Data Source**: `tencentcloud_instances`
* **New Data Source**: `tencentcloud_key_pairs`
* **New Data Source**: `tencentcloud_placement_groups`
* **New Resource**: `tencentcloud_placement_group`

ENHANCEMENTS:

* Data Source: `tencentcloud_redis_instances` add optional argument `tags`.
* Data Source: `tencentcloud_mongodb_instances` add optional argument `tags`.
* Data Source: `tencentcloud_instance_types` add optional argument `availability_zone` and `gpu_core_count`.
* Data Source: `tencentcloud_gaap_http_rules` add optional argument `forward_host` and attributes `forward_host` in `rules`.
* Resource: `tencentcloud_redis_instance` add optional argument `tags`.
* Resource: `tencentcloud_mongodb_instance` add optional argument `tags`.
* Resource: `tencentcloud_mongodb_sharding_instance` add optional argument `tags`.
* Resource: `tencentcloud_instance` add optional argument `placement_group_id`.
* Resource: `tencentcloud_eip` refactor logic with api3.0 .
* Resource: `tencentcloud_eip_association` refactor logic with api3.0 .
* Resource: `tencentcloud_key_pair` refactor logic with api3.0 .
* Resource: `tencentcloud_gaap_http_rule` add optional argument `forward_host`.

BUG FIXES:
* Resource: `tencentcloud_mysql_instance`: miss argument `availability_zone` causes the instance to be recreated.

DEPRECATED:

* Data Source: `tencentcloud_eip` replaced by `tencentcloud_eips`.

## 1.19.0 (September 19, 2019)

FEATURES:

* **New Resource**: `tencentcloud_security_group_lite_rule`.

ENHANCEMENTS:

* Data Source: `tencentcloud_security_groups`: add optional argument `tags`.
* Data Source: `tencentcloud_security_groups`: add optional argument `result_output_file` and new attributes `ingress`, `egress` for list `security_groups`.
* Resource: `tencentcloud_security_group`: add optional argument `tags`.
* Resource: `tencentcloud_as_scaling_config`: internet charge type support `BANDWIDTH_PREPAID`, `TRAFFIC_POSTPAID_BY_HOUR` and `BANDWIDTH_PACKAGE`.

BUG FIXES:
* Resource: `tencentcloud_clb_listener_rule`: fix unclear description and errors in example.
* Resource: `tencentcloud_instance`: fix hostname is not work.

## 1.18.1 (September 17, 2019)

FEATURES:

* **Update Data Source**: `tencentcloud_vpc_instances` add optional argument `tags`
* **Update Data Source**: `tencentcloud_vpc_subnets` add optional argument `tags`
* **Update Data Source**: `tencentcloud_route_tables` add optional argument `tags`
* **Update Resource**: `tencentcloud_vpc` add optional argument `tags`
* **Update Resource**: `tencentcloud_subnet` add optional argument `tags`
* **Update Resource**: `tencentcloud_route_table` add optional argument `tags`

ENHANCEMENTS:

* Data Source:`tencentcloud_kubernetes_clusters`  support pull out authentication information for cluster access too.
* Resource:`tencentcloud_kubernetes_cluster`  support pull out authentication information for cluster access.

BUG FIXES:

* Resource: `tencentcloud_mysql_instance`: when the mysql is abnormal state, read the basic information report error

DEPRECATED:

* Data Source: `tencentcloud_kubernetes_clusters`:`container_runtime` is no longer supported. 

## 1.18.0 (September 10, 2019)

FEATURES:

* **New Data Source**: `tencentcloud_ssl_certificates`
* **New Data Source**: `tencentcloud_dnats`
* **New Data Source**: `tencentcloud_nat_gateways`
* **New Resource**: `tencentcloud_ssl_certificate`
* **Update Resource**: `tencentcloud_clb_redirection` add optional argument `is_auto_rewrite`
* **Update Resource**: `tencentcloud_nat_gateway` , add more configurable items.
* **Update Resource**: `tencentcloud_nat` , add more configurable items.

DEPRECATED:
* Data Source: `tencentcloud_nats` replaced by `tencentcloud_nat_gateways`.

## 1.17.0 (September 04, 2019)

FEATURES:
* **New Data Source**: `tencentcloud_gaap_proxies`
* **New Data Source**: `tencentcloud_gaap_realservers`
* **New Data Source**: `tencentcloud_gaap_layer4_listeners`
* **New Data Source**: `tencentcloud_gaap_layer7_listeners`
* **New Data Source**: `tencentcloud_gaap_http_domains`
* **New Data Source**: `tencentcloud_gaap_http_rules`
* **New Data Source**: `tencentcloud_gaap_security_policies`
* **New Data Source**: `tencentcloud_gaap_security_rules`
* **New Data Source**: `tencentcloud_gaap_certificates`
* **New Resource**: `tencentcloud_gaap_proxy`
* **New Resource**: `tencentcloud_gaap_realserver`
* **New Resource**: `tencentcloud_gaap_layer4_listener`
* **New Resource**: `tencentcloud_gaap_layer7_listener`
* **New Resource**: `tencentcloud_gaap_http_domain`
* **New Resource**: `tencentcloud_gaap_http_rule`
* **New Resource**: `tencentcloud_gaap_certificate`
* **New Resource**: `tencentcloud_gaap_security_policy`
* **New Resource**: `tencentcloud_gaap_security_rule`

## 1.16.3 (August 30, 2019)

BUG FIXIES:

* Resource: `tencentcloud_kubernetes_cluster`: cgi error retry.
* Resource: `tencentcloud_kubernetes_scale_worker`: cgi error retry.

## 1.16.2 (August 28, 2019)

BUG FIXIES:

* Resource: `tencentcloud_instance`: fixed cvm data disks missing computed.
* Resource: `tencentcloud_mysql_backup_policy`: `backup_model` remove logical backup support. 
* Resource: `tencentcloud_mysql_instance`: `tags` adapt to the new official api.

## 1.16.1 (August 27, 2019)

ENHANCEMENTS:
* `tencentcloud_instance`: refactor logic with api3.0 .

## 1.16.0 (August 20, 2019)

FEATURES:
* **New Data Source**: `tencentcloud_kubernetes_clusters`
* **New Resource**: `tencentcloud_kubernetes_scale_worker`
* **New Resource**: `tencentcloud_kubernetes_cluster`

DEPRECATED:
* Data Source: `tencentcloud_container_clusters` replaced by `tencentcloud_kubernetes_clusters`.
* Data Source: `tencentcloud_container_cluster_instances` replaced by `tencentcloud_kubernetes_clusters`.
* Resource: `tencentcloud_container_cluster` replaced by `tencentcloud_kubernetes_cluster`.
* Resource: `tencentcloud_container_cluster_instance` replaced by `tencentcloud_kubernetes_scale_worker`.

## 1.15.2 (August 14, 2019)

ENHANCEMENTS:

* `tencentcloud_as_scaling_group`: fixed issue that binding scaling group to load balancer does not work.
* `tencentcloud_clb_attachements`: rename `rewrite_source_rule_id` with `source_rule_id` and rename `rewrite_target_rule_id` with `target_rule_id`.

## 1.15.1 (August 13, 2019)

ENHANCEMENTS:

* `tencentcloud_instance`: changed `image_id` property to ForceNew ([#78](https://github.com/tencentcloudstack/terraform-provider-tencentcloud/issues/78))
* `tencentcloud_instance`: improved with retry ([#82](https://github.com/tencentcloudstack/terraform-provider-tencentcloud/issues/82))
* `tencentcloud_cbs_storages`: improved with retry ([#82](https://github.com/tencentcloudstack/terraform-provider-tencentcloud/issues/82))
* `tencentcloud_clb_instance`: bug fixed and improved with retry ([#37](https://github.com/tencentcloudstack/terraform-provider-tencentcloud/issues/37))

## 1.15.0 (August 07, 2019)

FEATURES:
* **New Data Source**: `tencentcloud_clb_instances`
* **New Data Source**: `tencentcloud_clb_listeners`
* **New Data Source**: `tencentcloud_clb_listener_rules`
* **New Data Source**: `tencentcloud_clb_attachments`
* **New Data Source**: `tencentcloud_clb_redirections`
* **New Resource**: `tencentcloud_clb_instance`
* **New Resource**: `tencentcloud_clb_listener`
* **New Resource**: `tencentcloud_clb_listener_rule`
* **New Resource**: `tencentcloud_clb_attachment`
* **New Resource**: `tencentcloud_clb_redirection`

DEPRECATED:
* Resource: `tencentcloud_lb` replaced by `tencentcloud_clb_instance`.
* Resource: `tencentcloud_alb_server_attachment` replaced by `tencentcloud_clb_attachment`.

## 1.14.1 (August 05, 2019)

BUG FIXIES:

* resource/tencentcloud_security_group_rule: fixed security group rule id is not compatible with previous version.

## 1.14.0 (July 30, 2019)

FEATURES:
* **New Data Source**: `tencentcloud_security_groups`
* **New Data Source**: `tencentcloud_mongodb_instances`
* **New Data Source**: `tencentcloud_mongodb_zone_config`
* **New Resource**: `tencentcloud_mongodb_instance`
* **New Resource**: `tencentcloud_mongodb_sharding_instance`
* **Update Resource**: `tencentcloud_security_group_rule` add optional argument `description`

DEPRECATED:
* Data Source: `tencnetcloud_security_group` replaced by `tencentcloud_security_groups`

ENHANCEMENTS:
* Refactoring security_group logic with api3.0

## 1.13.0 (July 23, 2019)

FEATURES:
* **New Data Source**: `tencentcloud_dc_gateway_instances`
* **New Data Source**: `tencentcloud_dc_gateway_ccn_routes`
* **New Resource**: `tencentcloud_dc_gateway`
* **New Resource**: `tencentcloud_dc_gateway_ccn_route`

## 1.12.0 (July 16, 2019)

FEATURES:
* **New Data Source**: `tencentcloud_dc_instances`
* **New Data Source**: `tencentcloud_dcx_instances`
* **New Resource**: `tencentcloud_dcx`
* **UPDATE Resource**:`tencentcloud_mysql_instance` and `tencentcloud_mysql_readonly_instance` completely delete instance. 

BUG FIXIES:

* resource/tencentcloud_instance: fixed issue when data disks set as delete_with_instance not works.
* resource/tencentcloud_instance: if managed public_ip manually, please don't define `allocate_public_ip` ([#62](https://github.com/tencentcloudstack/terraform-provider-tencentcloud/issues/62)).
* resource/tencentcloud_eip_association: fixed issue when instances were manually deleted ([#60](https://github.com/tencentcloudstack/terraform-provider-tencentcloud/issues/60)).
* resource/tencentcloud_mysql_readonly_instance:remove an unsupported property `gtid`

## 1.11.0 (July 02, 2019)

FEATURES:
* **New Data Source**: `tencentcloud_ccn_instances`
* **New Data Source**: `tencentcloud_ccn_bandwidth_limits`
* **New Resource**: `tencentcloud_ccn`
* **New Resource**: `tencentcloud_ccn_attachment`
* **New Resource**: `tencentcloud_ccn_bandwidth_limit`

## 1.10.0 (June 27, 2019)

ENHANCEMENTS:

* Refactoring vpc logic with api3.0
* Refactoring cbs logic with api3.0

FEATURES:
* **New Data Source**: `tencentcloud_vpc_instances`
* **New Data Source**: `tencentcloud_vpc_subnets`
* **New Data Source**: `tencentcloud_vpc_route_tables`
* **New Data Source**: `tencentcloud_cbs_storages`
* **New Data Source**: `tencentcloud_cbs_snapshots`
* **New Resource**: `tencentcloud_route_table_entry`
* **New Resource**: `tencentcloud_cbs_snapshot_policy`
* **Update Resource**: `tencentcloud_vpc` , add more configurable items.
* **Update Resource**: `tencentcloud_subnet` , add more configurable items.
* **Update Resource**: `tencentcloud_route_table`, add more configurable items.
* **Update Resource**: `tencentcloud_cbs_storage`, add more configurable items.
* **Update Resource**: `tencentcloud_instance`: add optional argument `tags`.
* **Update Resource**: `tencentcloud_security_group_rule`: add optional argument `source_sgid`.
 
DEPRECATED:
* Data Source: `tencentcloud_vpc` replaced by `tencentcloud_vpc_instances`.
* Data Source: `tencentcloud_subnet` replaced by  `tencentcloud_vpc_subnets`.
* Data Source: `tencentcloud_route_table` replaced by `tencentcloud_vpc_route_tables`.
* Resource: `tencentcloud_route_entry` replaced by `tencentcloud_route_table_entry`.

## 1.9.1 (June 24, 2019)

BUG FIXIES:

* data/tencentcloud_instance: fixed vpc ip is in use error when re-creating with private ip ([#46](https://github.com/tencentcloudstack/terraform-provider-tencentcloud/issues/46)).

## 1.9.0 (June 18, 2019)

ENHANCEMENTS:

* update to `v0.12.1` Terraform SDK version

BUG FIXIES:

* data/tencentcloud_security_group: `project_id` remote API return sometime is string type.
* resource/tencentcloud_security_group: just like `data/tencentcloud_security_group`

## 1.8.0 (June 11, 2019)

FEATURES:
* **New Data Source**: `tencentcloud_as_scaling_configs`
* **New Data Source**: `tencentcloud_as_scaling_groups`
* **New Data Source**: `tencentcloud_as_scaling_policies`
* **New Resource**: `tencentcloud_as_scaling_config`
* **New Resource**: `tencentcloud_as_scaling_group`
* **New Resource**: `tencentcloud_as_attachment`
* **New Resource**: `tencentcloud_as_scaling_policy`
* **New Resource**: `tencentcloud_as_schedule`
* **New Resource**: `tencentcloud_as_lifecycle_hook`
* **New Resource**: `tencentcloud_as_notification`

## 1.7.0 (May 23, 2019)

FEATURES:
* **New Data Source**: `tencentcloud_redis_zone_config`
* **New Data Source**: `tencentcloud_redis_instances`
* **New Resource**: `tencentcloud_redis_instance`
* **New Resource**: `tencentcloud_redis_backup_config`

ENHANCEMENTS:

* resource/tencentcloud_instance: Add `hostname`, `project_id`, `delete_with_instance` argument.
* Update tencentcloud-sdk-go to better support redis api.

## 1.6.0 (May 15, 2019)

FEATURES:

* **New Data Source**: `tencentcloud_cos_buckets`
* **New Data Source**: `tencentcloud_cos_bucket_object`
* **New Resource**: `tencentcloud_cos_bucket`
* **New Resource**: `tencentcloud_cos_bucket_object`

ENHANCEMENTS:

* Add the framework of auto generating terraform docs

## 1.5.0 (April 26, 2019)

FEATURES:

* **New Data Source**: `tencentcloud_mysql_backup_list`
* **New Data Source**: `tencentcloud_mysql_zone_config`
* **New Data Source**: `tencentcloud_mysql_parameter_list`
* **New Data Source**: `tencentcloud_mysql_instance`
* **New Resource**: `tencentcloud_mysql_backup_policy`
* **New Resource**: `tencentcloud_mysql_account`
* **New Resource**: `tencentcloud_mysql_account_privilege`
* **New Resource**: `tencentcloud_mysql_instance`
* **New Resource**: `tencentcloud_mysql_readonly_instance`

ENHANCEMENTS:

* resource/tencentcloud_subnet: `route_table_id` now is an optional argument

## 1.4.0 (April 12, 2019)

ENHANCEMENTS:

* data/tencentcloud_image: add `image_name` attribute to this data source.
* resource/tencentcloud_instance: data disk count limit now is upgrade from 1 to 10, as API has supported more disks.
* resource/tencentcloud_instance: PREPAID instance now can be deleted, but still have some limit in API.

BUG FIXIES:

* resource/tencentcloud_instance: `allocate_public_ip` doesn't work properly when it is set to false.

## 1.3.0 (March 12, 2019)

FEATURES:

* **New Resource**: `tencentcloud_lb` ([#3](https://github.com/terraform-providers/terraform-provider-scaffolding/issues/3))

ENHANCEMENTS:

* resource/tencentcloud_instance: Add `user_data_raw` argument ([#4](https://github.com/terraform-providers/terraform-provider-scaffolding/issues/4))

## 1.2.2 (September 28, 2018)

BUG FIXES:

* resource/tencentcloud_cbs_storage: make name to be required ([#25](https://github.com/tencentyun/terraform-provider-tencentcloud/issues/25))
* resource/tencentcloud_instance: support user data and private ip

## 1.2.0 (April 3, 2018)

FEATURES:

* **New Resource**: `tencentcloud_container_cluster`
* **New Resource**: `tencentcloud_container_cluster_instance`
* **New Data Source**: `tencentcloud_container_clusters`
* **New Data Source**: `tencentcloud_container_cluster_instances`

## 1.1.0 (March 9, 2018)

FEATURES:

* **New Resource**: `tencentcloud_eip`
* **New Resource**: `tencentcloud_eip_association`
* **New Data Source**: `tencentcloud_eip`
* **New Resource**: `tencentcloud_nat_gateway`
* **New Resource**: `tencentcloud_dnat`
* **New Data Source**: `tencentcloud_nats`
* **New Resource**: `tencentcloud_cbs_snapshot`
* **New Resource**: `tencentcloud_alb_server_attachment`

## 1.0.0 (January 19, 2018)

FEATURES:

### CVM

RESOURCES:

* instance create
* instance read
* instance update
    * reset instance
    * reset password
    * update instance name
    * update security groups
* instance delete
* key pair create
* key pair read
* key pair delete

DATA SOURCES:

* image read
* instance\_type read
* zone read

### VPC

RESOURCES:

* vpc create
* vpc read
* vpc update (update name)
* vpc delete
* subnet create
* subnet read
* subnet update (update name)
* subnet delete
* security group create
* security group read
* security group update (update name, description)
* security group delete
* security group rule create
* security group rule read
* security group rule delete
* route table create
* route table read
* route table update (update name)
* route table delete
* route entry create
* route entry read
* route entry delete

DATA SOURCES:

* vpc read
* subnet read
* security group read
* route table read

### CBS

RESOURCES:

* storage create
* storage read
* storage update (update name)
* storage attach
* storage detach<|MERGE_RESOLUTION|>--- conflicted
+++ resolved
@@ -1,9 +1,17 @@
-<<<<<<< HEAD
-## 1.53.3 (Unreleased)
-=======
 ## 1.53.4 (Unreleased)
+
+ENHANCEMENTS:
+
+* Resource `tencentcloud_kubernetes_scale_worker` add `data_disk`, `docker_graph_path` to support advanced instance setting.
+* Resource `tencentcloud_instance` add tags to the disks created with the instance.
+
+BUG FIXES:
+
+* Resource: `tencentcloud_kubernetes_cluster_attachment` fix bug that only one extra argument set successfully.
+* Resource: `tencentcloud_as_scaling_policy` fix bug that missing required parameters error happened when update metric parameters.
+
+
 ## 1.53.3 (February 02, 2021)
->>>>>>> 4920875b
 
 ENHANCEMENTS:
 
