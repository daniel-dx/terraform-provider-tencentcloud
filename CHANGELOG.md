<<<<<<< HEAD
## 1.53.6 (Unreleased)
=======
## 1.53.8 (Unreleased)
## 1.53.7 (March 09, 2021)

ENHANCEMENTS:

* Resource `tencentcloud_kubernetes_node_pool` add `internet_max_bandwidth_out`, `public_ip_assigned` to support internet traffic setting.

## 1.53.6 (March 09, 2021)
>>>>>>> 328eb833

ENHANCEMENTS:
* Resource `tencentcloud_eip` support `internet_max_bandwidth_out` modification.
* Resource `tencentcloud_kubernetes_cluster` add `hostname` to support node hostname setting.
* Resource `tencentcloud_kubernetes_scale_worker` add `hostname` to support node hostname setting.

## 1.53.5 (March 01, 2021)

ENHANCEMENTS:

* Resource `tencentcloud_clb_instance` add `internet_charge_type`, `internet_bandwidth_max_out` to support internet traffic setting with OPEN CLB instance.
* Resource `tencentcloud_clb_rule` add `http2_switch` to support HTTP2 protocol setting.
* Resource `tencentcloud_kubernetes_cluster` add `lan_ip` to show node LAN IP.
* Resource `tencentcloud_kubernetes_scale_worker` add `lan_ip` to show node LAN IP.
* Resource `tencentcloud_kubernetes_cluster_attachment` add `state` to show node state.
* Resource `tencentcloud_clb_rule` support certificate modifying.
* Data Source `tencentcloud_clb_instances` add `internet_charge_type`, `internet_bandwidth_max_out`.
* Data Source `tencentcloud_clb_rules` add `http2_switch`.

BUG FIXES:

* Resource: `tencentcloud_clb_attachment` fix bug that attach more than 20 targets will failed.

## 1.53.4 (February 08, 2021)

ENHANCEMENTS:

* Resource `tencentcloud_kubernetes_scale_worker` add `data_disk`, `docker_graph_path` to support advanced instance setting.
* Resource `tencentcloud_instance` add tags to the disks created with the instance.

BUG FIXES:

* Resource: `tencentcloud_kubernetes_cluster_attachment` fix bug that only one extra argument set successfully.
* Resource: `tencentcloud_as_scaling_policy` fix bug that missing required parameters error happened when update metric parameters.

## 1.53.3 (February 02, 2021)

ENHANCEMENTS:

* Data Source `tencentcloud_cbs_storages` add `throughput_performance` to support adding extra performance to the cbs resources.
* Resource `tencentcloud_kubernetes_cluster_attachment` add `hostname` to support setting hostname with the attached instance.

## 1.53.2 (February 01, 2021)

ENHANCEMENTS:

* Resource `tencentcloud_cbs_storage` add `throughput_performance` to support adding extra performance to the cbs resources.

BUG FIXES:

* Resource: `tencentcloud_cos_bucket` fix bug that error happens when applying unsupported logging region.
* Resource: `tencentcloud_as_scaling_policy` fix bug that missing required parameters error happened when update metric parameters.

## 1.53.1 (January 23, 2021)

ENHANCEMENTS:

* Resource `tencentcloud_instance` add `throughput_performance` to support adding extra performance to the data disks.
* Resource `tencentcloud_kubernetes_cluster_attachment` add `file_system`, `auto_format_and_mount` and `mount_target` to support advanced instance setting.
* Resource `tencentcloud_kubernetes_node_pool` add `file_system`, `auto_format_and_mount` and `mount_target` to support advanced instance setting.
* Resource `tencentcloud_kubernetes_node_pool` add `scaling_mode` to support scaling mode setting.
* Resource `tencentcloud_kubernetes` support version upgrade.

BUG FIXES:

* Resource: `tencentcloud_gaap_http_rule` fix bug that exception happens when create more than one rule.

## 1.53.0 (January 15, 2021)

FEATURES:

* **New Resource**: `tencentcloud_ssl_pay_certificate` to support ssl pay certificate.

ENHANCEMENTS:

* Resource `tencentcloud_ccn` add `charge_type` to support billing mode setting.
* Resource `tencentcloud_ccn` add `bandwidth_limit_type` to support the speed limit type setting.
* Resource `tencentcloud_ccn_bandwidth_limit` add `dst_region` to support destination area restriction setting.
* Resource `tencentcloud_cdn_domain` add `range_origin_switch` to support range back to source configuration.
* Resource `tencentcloud_cdn_domain` add `rule_cache` to support advanced path cache configuration.
* Resource `tencentcloud_cdn_domain` add `request_header` to support request header configuration.
* Data Source `tencentcloud_ccn_instances` add `charge_type` to support billing mode.
* Data Source `tencentcloud_ccn_instances` add `bandwidth_limit_type` to support the speed limit type.
* Data Source `tencentcloud_ccn_bandwidth_limit` add `dst_region` to support destination area restriction.
* Data Source `tencentcloud_cdn_domains` add `range_origin_switch` to support range back to source configuration.
* Data Source `tencentcloud_cdn_domains` add `rule_cache` to support advanced path cache configuration.
* Data Source `tencentcloud_cdn_domains` add `request_header` to support request header configuration.

## 1.52.0 (December 28, 2020)

FEATURES:

* **New Resource**: `tencentcloud_kubernetes_node_pool` to support node management.

DEPRECATED:

* Resource: `tencentcloud_kubernetes_as_scaling_group` replaced by `tencentcloud_kubernetes_node_pool`.

## 1.51.1 (December 22, 2020)

ENHANCEMENTS:

* Resource `tencentcloud_kubernetes_cluster_attachment` add `extra_args` to support node extra arguments setting.
* Resource `tencentcloud_cos_bucket` add `log_enbale`, `log_target_bucket` and `log_prefix` to support log status setting.

## 1.51.0 (December 15, 2020)

FEATURES:

* **New Resource**: `tencentcloud_tcr_vpc_attachment`
* **New Data Source**: `tencentcloud_tcr_vpc_attachments` 

ENHANCEMENTS:

* Resource: `tencentcloud_kubernetes_cluster` support `name`, `project_id` and `description` modification.
* Doc: optimize document.

## 1.50.0 (December 08, 2020)

FEATURES:

* **New Resource**: `tencentcloud_address_template`
* **New Resource**: `tencentcloud_address_template_group`
* **New Resource**: `tencentcloud_protocol_template`
* **New Resource**: `tencentcloud_protocol_template_group`
* **New Data Source**: `tencentcloud_address_templates` 
* **New Data Source**: `tencentcloud_address_template_groups` 
* **New Data Source**: `tencentcloud_protocol_templates` 
* **New Data Source**: `tencentcloud_protocol_template_groups` 

ENHANCEMENTS:

* Resource `tencentcloud_sercurity_group_rule` add `address_template` and `protocol_template` to support building new security group rule with resource `tencentcloud_address_template` and `tencentcloud_protocol_template`.
* Doc: optimize document directory.

BUG FIXES:

* Resource: `tencentcloud_cos_bucket` fix bucket name validator.

## 1.49.1 (December 01, 2020)

ENHANCEMENTS:

* Doc: Update directory of document.

## 1.49.0 (November 27, 2020)

FEATURES:

* **New Resource**: `tencentcloud_tcr_instance`
* **New Resource**: `tencentcloud_tcr_token`
* **New Resource**: `tencentcloud_tcr_namespace`
* **New Resource**: `tencentcloud_tcr_repository`
* **New Data Source**: `tencentcloud_tcr_instances` 
* **New Data Source**: `tencentcloud_tcr_tokens` 
* **New Data Source**: `tencentcloud_tcr_namespaces` 
* **New Data Source**: `tencentcloud_tcr_repositories` 
* **New Resource**: `tencentcloud_cos_bucket_policy`

ENHANCEMENTS:

* Resource: `tencentcloud_kubernetes_as_scaling_group` support `max_size` and `min_size` modification.

## 1.48.0 (November 20, 2020)

FEATURES:

* **New Resource**: `tencentcloud_sqlserver_basic_instance`
* **New Data Source**: `tencentcloud_sqlserver_basic_instances` 

ENHANCEMENTS:

* Resource: `tencentcloud_clb_listener` support configure HTTP health check for TCP listener([#539](https://github.com/tencentcloudstack/terraform-provider-tencentcloud/issues/539)).
* Resource: `tencentcloud_clb_listener` add computed argument `target_type`.
* Data Source: `tencentcloud_clb_listeners` support getting HTTP health check config for TCP listener.

DEPRECATED:
* Resource: `tencentcloud_clb_target_group_attachment`: optional argument `targrt_group_id` is no longer supported, replace by `target_group_id`.

## 1.47.0 (November 13, 2020)

ENHANCEMENTS:
* Resource: `tencentcloud_clb_listener` support import.
* Resource: `tencentcloud_clb_listener` add computed argument `listener_id`.
* Resource: `tencentcloud_clb_listener_rule` support import.
* Resource: `tencentcloud_cdn_domain` add example that use COS bucket url as origin.
* Resource: `tencentcloud_sqlserver_instance` add new argument `tags`.
* Resource: `tencentcloud_sqlserver_readonly_instance` add new argument `tags`.
* Resource: `tencentcloud_elasticsearch_instance` support `node_type` and `disk_size` modification.
* Data Source: `tencentcloud_instance_types` add argument `exclude_sold_out` to support filtering sold out instance types. 
* Data Source: `tencentcloud_sqlserver_instances` add new argument `tags`.
* Data Source: `tencentcloud_instance_types` add argument `exclude_sold_out` to support filtering sold out instance types. 

BUG FIXES:

* Resource: `tencentcloud_elasticsearch_instance` fix inconsistent bug.
* Resource: `tencentcloud_redis_instance` fix incorrect number when updating `mem_size`.
* Data Source: `tencentcloud_redis_instances` fix incorrect number for `mem_size`.

## 1.46.4 (November 6, 2020)

BUG FIXES:
* Resource: `tencentcloud_kubernetes_cluster` fix force replacement when updating `docker_graph_path`.

## 1.46.3 (November 6, 2020)

ENHANCEMENTS:
* Resource: `tencentcloud_kubernetes_cluster` add more values with argument `cluster_os` to support linux OS system.

## 1.46.2 (November 5, 2020)

ENHANCEMENTS:

* Resource: `tencentcloud_kubernetes_cluster` add new argument `kube_config`.
* Resource: `tencentcloud_kubernetes_cluster` add value `tlinux2.4x86_64` with argument `cluster_os` to support linux OS system.
* Resource: `tencentcloud_kubernetes_cluster` add new argument `mount_target` to support set disk mount path.
* Resource: `tencentcloud_kubernetes_cluster` add new argument `docker_graph_path` to support set docker graph path.
* Resource: `tencentcloud_clb_redirection` add new argument `delete_all_auto_rewirte` to delete all auto-associated redirection when destroying the resource.
* Resource: `tencentcloud_kubernetes_scale_worker` add new argument `labels` to support scale worker labels.
* Data Source: `tencentcloud_kubernetes_clusters` add new argument `kube_config`.
* Data Source: `tencentcloud_availability_regions` support getting local region info by setting argument `name` with value `default`.
* Docs: update argument description.

BUG FIXES:

* Resource: `tencentcloud_clb_redirection` fix inconsistent bug when creating more than one auto redirection.
* Resource: `tencentcloud_redis_instance` fix updating issue when redis `type_id` is set `5`.

## 1.46.1 (October 29, 2020)

ENHANCEMENTS:

* Resource: `tencentcloud_cos_bucket` add new argument `cos_bucket_url`.
* Resource: `tencentcloud_nat_gateway` add new argument `tags`.
* Resource: `tencentcloud_postgresql_instance` add new argument `tags`.
* Data Source: `tencentcloud_cos_buckets` add new argument `cos_bucket_url`.
* Data Source: `tencentcloud_nat_gateways` add new argument `tags`.
* Data Source: `tencentcloud_postgresql_instances` add new argument `tags`.

## 1.46.0 (October 26, 2020)

FEATURES:

* **New Resource**: `tencentcloud_api_gateway_api`
* **New Resource**: `tencentcloud_api_gateway_service`
* **New Resource**: `tencentcloud_api_gateway_custom_domain`
* **New Resource**: `tencentcloud_api_gateway_usage_plan`
* **New Resource**: `tencentcloud_api_gateway_usage_plan_attachment`
* **New Resource**: `tencentcloud_api_gateway_ip_strategy`
* **New Resource**: `tencentcloud_api_gateway_strategy_attachment`
* **New Resource**: `tencentcloud_api_gateway_api_key`
* **New Resource**: `tencentcloud_api_gateway_api_key_attachment`
* **New Resource**: `tencentcloud_api_gateway_service_release`
* **New Data Source**: `tencentcloud_api_gateway_apis` 
* **New Data Source**: `tencentcloud_api_gateway_services` 
* **New Data Source**: `tencentcloud_api_gateway_throttling_apis` 
* **New Data Source**: `tencentcloud_api_gateway_throttling_services` 
* **New Data Source**: `tencentcloud_api_gateway_usage_plans`
* **New Data Source**: `tencentcloud_api_gateway_ip_strategies`
* **New Data Source**: `tencentcloud_api_gateway_customer_domains`
* **New Data Source**: `tencentcloud_api_gateway_usage_plan_environments`
* **New Data Source**: `tencentcloud_api_gateway_api_keys`

## 1.45.3 (October 21, 2020)

BUG FIXES:

* Resource: `tencentcloud_sqlserver_instance` Fix the error of releasing associated resources when destroying sqlserver postpaid instance.
* Resource: `tencentcloud_sqlserver_readonly_instance` Fix the bug that the instance cannot be recycled when destroying sqlserver postpaid instance.
* Resource: `tencentcloud_clb_instance` fix force new when updating tags.
* Resource: `tencentcloud_redis_backup_config` fix doc issues.
* Resource: `tencentcloud_instance` fix `keep_image_login` force new issue when updating terraform version.
* Resource: `tencentcloud_clb_instance` fix tag creation bug.

## 1.45.2 (October 19, 2020)

BUG FIXES:
* Resource: `tencentcloud_mysql_instance` fix creating prepaid instance error.

## 1.45.1 (October 16, 2020)

ENHANCEMENTS:

* Resource: `tencentcloud_clb_target_group_instance_attachment` update doc.
* Resource: `tencentcloud_clb_target_group_attachment` update doc.

## 1.45.0 (October 15, 2020)

FEATURES:

* **New Resource**: `tencentcloud_clb_target_group_attachment`
* **New Resource**: `tencentcloud_clb_target_group`
* **New Resource**: `tencentcloud_clb_target_group_instance_attachment`
* **New Resource**: `tencentcloud_sqlserver_publish_subscribe`
* **New Resource**: `tencentcloud_vod_adaptive_dynamic_streaming_template`
* **New Resource**: `tencentcloud_vod_procedure_template`
* **New Resource**: `tencentcloud_vod_snapshot_by_time_offset_template`
* **New Resource**: `tencentcloud_vod_image_sprite_template`
* **New Resource**: `tencentcloud_vod_super_player_config`
* **New Data Source**: `tencentcloud_clb_target_groups`
* **New Data Source**: `tencentcloud_sqlserver_publish_subscribes` 
* **New Data Source**: `tencentcloud_vod_adaptive_dynamic_streaming_templates`
* **New Data Source**: `tencentcloud_vod_image_sprite_templates`
* **New Data Source**: `tencentcloud_vod_procedure_templates`
* **New Data Source**: `tencentcloud_vod_snapshot_by_time_offset_templates`
* **New Data Source**: `tencentcloud_vod_super_player_configs`

ENHANCEMENTS:

* Resource: `tencentcloud_clb_listener_rule` add new argument `target_type` to support backend target type with rule.
* Resource: `tencentcloud_mysql_instance` modify argument `engine_version` to support mysql 8.0.
* Resource: `tencentcloud_clb_listener_rule` add new argument `forward_type` to support backend protocol([#522](https://github.com/tencentcloudstack/terraform-provider-tencentcloud/issues/522)).
* Resource: `tencentcloud_instance` add new argument `keep_image_login` to support keeping image login.
* Resource: `tencentcloud_kubernetes_cluster` add new argument `extra_args` to support Kubelet.
* Resource: `tencentcloud_kubernetes_scale_worker` add new argument `extra_args` to support Kubelet.
* Resource: `tencentcloud_kubernetes_as_scaling_group` add new argument `extra_args` to support Kubelet.

## 1.44.0 (September 25, 2020)

FEATURES:

* **New Resource**: `tencentcloud_cynosdb_cluster`
* **New Resource**: `tencentcloud_cynosdb_readonly_instance`.
* **New Data Source**: `tencentcloud_cynosdb_clusters`
* **New Data Source**: `tencentcloud_cynosdb_readonly_instances`.

ENHANCEMENTS:

* Resource: `tencentcloud_mongodb_standby_instance` change example type to `POSTPAID`.
* Resource: `tencentcloud_instance` add new argument `encrypt` to support data disk with encrypt.
* Resource: `tencentcloud_elasticsearch` add new argument `encrypt` to support disk with encrypt.
* Resource: `tencentcloud_kubernetes_cluster` add new argument `cam_role_name` to support authorization with instances.

## 1.43.0 (September 18, 2020)

FEATURES:

* **New Resource**: `tencentcloud_image`
* **New Resource**: `tencentcloud_audit`
* **New Data Source**: `tencentcloud_audits` 
* **New Data Source**: `tencentcloud_audit_cos_regions`
* **New Data Source**: `tencentcloud_audit_key_alias`

ENHANCEMENTS:

* Resource: `tencentcloud_instance` add new argument `data_disk_snapshot_id` to support data disk with `SnapshotId`([#469](https://github.com/tencentcloudstack/terraform-provider-tencentcloud/issues/469))
* Data Source: `tencentcloud_instances` support filter by tags.

## 1.42.2 (September 14, 2020)

BUG FIXES:
* Resource: `tencentcloud_instance` fix `key_name` update error([#515](https://github.com/tencentcloudstack/terraform-provider-tencentcloud/issues/515)).

## 1.42.1 (September 10, 2020)

BUG FIXES:

* Resource: `tencentcloud_mongodb_instance` Fix the error of releasing associated resources when destroying mongodb postpaid instance.
* Resource: `tencentcloud_mongodb_sharding_instance` Fix the error of releasing associated resources when destroying mongodb postpaid sharding instance.
* Resource: `tencentcloud_mongodb_standby_instance` Fix the error of releasing associated resources when destroying mongodb postpaid standby instance.

## 1.42.0 (September 8, 2020)

FEATURES:

* **New Resource**: `tencentcloud_ckafka_topic`
* **New Data Source**: `tencentcloud_ckafka_topics` 

ENHANCEMENTS:

* Doc: optimize document directory.
* Resource: `tencentcloud_mongodb_instance`, `tencentcloud_mongodb_sharding_instance` and `tencentcloud_mongodb_standby_instance` remove system reserved tag `project`.

## 1.41.3 (September 3, 2020)

ENHANCEMENTS:

* Resource: `tencentcloud_vpc_acl_attachment` perfect example field `subnet_ids` to `subnet_id`([#505](https://github.com/tencentcloudstack/terraform-provider-tencentcloud/issues/505)).
* Resource: `tencentcloud_cbs_storage_attachment` support import.
* Resource: `tencentcloud_eip_association` support import.
* Resource: `tencentcloud_route_table_entry` support import.
* Resource: `tencentcloud_acl_attachment` support import.

## 1.41.2 (August 28, 2020)

BUG FIXES:
* Resource: `tencentcloud_vpn_connection` fix `security_group_policy` update issue when apply repeatedly.
* Resource: `tencentcloud_vpn_connection` fix inconsistent state when deleted on console.

## 1.41.1 (August 27, 2020)

BUG FIXES:

* Resource: `tencentcloud_vpn_gateway` fix force new issue when apply repeatedly.
* Resource: `tencentcloud_vpn_connection` fix force new issue when apply repeatedly.
* Resource: `tencentcloud_instance` support for adjusting `internet_max_bandwidth_out` without forceNew when attribute `internet_charge_type` within `TRAFFIC_POSTPAID_BY_HOUR`,`BANDWIDTH_POSTPAID_BY_HOUR`,`BANDWIDTH_PACKAGE` ([#498](https://github.com/tencentcloudstack/terraform-provider-tencentcloud/issues/498)).

## 1.41.0 (August 17, 2020)

FEATURES:

* **New Resource**: `tencentcloud_sqlserver_instance`
* **New Resource**: `tencentcloud_sqlserver_readonly_instance`
* **New Resource**: `tencentcloud_sqlserver_db`
* **New Resource**: `tencentcloud_sqlserver_account`
* **New Resource**: `tencentcloud_sqlserver_db_account_attachment`
* **New Resource**: `tencentcloud_vpc_acl`
* **New Resource**: `tencentcloud_vpc_acl_attachment`
* **New Resource**: `tencentcloud_ckafka_acl`
* **New Resource**: `tencentcloud_ckafka_user`
* **New Data Source**: `tencentcloud_sqlserver_instance`
* **New Data Source**: `tencentcloud_sqlserver_readonly_groups`
* **New Data Source**: `tencentcloud_vpc_acls`
* **New Data Source**: `tencentcloud_ckafka_acls`
* **New Data Source**: `tencentcloud_ckafka_users`

DEPRECATED:

* Data Source: `tencentcloud_cdn_domains` optional argument `offset` is no longer supported.

ENHANCEMENTS:

* Resource: `tencentcloud_mongodb_instance`, `tencentcloud_mongodb_sharding_instance` and `tencentcloud_mongodb_standby_instance` remove spec update validation.

## 1.40.3 (August 11, 2020)

ENHANCEMENTS:

* Data Source: `tencentcloud_kubernetes_clusters`add new attributes `cluster_as_enabled`,`node_name_type`,`cluster_extra_args`,`network_type`,`is_non_static_ip_mode`,`kube_proxy_mode`,`service_cidr`,`eni_subnet_ids`,`claim_expired_seconds` and `deletion_protection`.

BUG FIXES:

* Resource: `tencentcloud_vpn_gateway` fix creation of instance when `vpc_id` is specified.
* Resource: `tencentcloud_vpn_connection` fix creation of instance when `vpc_id` is specified.
* Resource: `tencentcloud_instance` fix `internet_charge_type` inconsistency when public ip is not allocated.

## 1.40.2 (August 08, 2020)

BUG FIXES:

* Resource: `tencentcloud_instance` fix accidentally fail to delete prepaid instance ([#485](https://github.com/tencentcloudstack/terraform-provider-tencentcloud/issues/485)).

## 1.40.1 (August 05, 2020)

BUG FIXES:

* Resource: `tencentcloud_vpn_connection` fix mulit `security_group_policy` is not supported ([#487](https://github.com/tencentcloudstack/terraform-provider-tencentcloud/issues/487)).

## 1.40.0 (July 31, 2020)

FEATURES:

* **New Resource**: `tencentcloud_mongodb_standby_instance`

ENHANCEMENTS:

* Resource: `tencentcloud_gaap_http_rule` argument `realservers` now is optional.
* Resource: `tencentcloud_kubernetes_cluster` supports multiple `availability_zone`.
* Data Source: `tencentcloud_mongodb_instances` add new argument `charge_type` and `auto_renew_flag` to support prepaid type.
* Resource: `tencentcloud_mongodb_instance` supports prepaid type, new mongodb SDK version `2019-07-25` and standby instance.
* Resource: `tencentcloud_mongodb_sharding_instance` supports prepaid type, new mongodb SDK version `2019-07-25` and standby instance.
* Resource: `tencentcloud_security_group_lite_rule` refine update process and doc.

BUG FIXES:

* Resource: `tencentcloud_instance` fix set `key_name` error.

## 1.39.0 (July 18, 2020)

ENHANCEMENTS:

* upgrade terraform 0.13
* update readme to new repository

## 1.38.3 (July 13, 2020)

ENHANCEMENTS:

* Data Source: `tencentcloud_images` supports list of snapshots.
* Resource: `tencentcloud_kubernetes_cluster_attachment` add new argument `worker_config` to support config with existing instances.
* Resource: `tencentcloud_ccn` add new argument `tags` to support tags settings.
* Resource: `tencentcloud_cfs_file_system` add new argument `tags` to support tags settings.

BUG FIXES:

* Resource: `tencentcloud_gaap_layer4_listener` fix error InvalidParameter when destroy resource.
* Resource: `tencentcloud_gaap_layer7_listener` fix error InvalidParameter when destroy resource.
* Resource: `tencentcloud_cdn_domain` fix incorrect setting `server_certificate_config`, `client_certificate_config` caused the program to crash.

## 1.38.2 (July 03, 2020)

BUG FIXES:

* Resource: `tencentcloud_instance` fix `allocate_public_ip` inconsistency when eip is attached to the cvm.
* Resource: `tencentcloud_mysql_instance` fix auto-forcenew on `charge_type` and `pay_type` when upgrading terraform version. ([#459](https://github.com/tencentcloudstack/terraform-provider-tencentcloud/pull/459)).

## 1.38.1 (June 30, 2020)

BUG FIXES:

* Resource: `tencentcloud_cos_bucket` fix creation failure.

## 1.38.0 (June 29, 2020)

FEATURES:

* **New Data Source**: `tencentcloud_cdn_domains`

BUG FIXES:

* Resource: `tencentcloud_gaap_http_domain` fix a condition for setting client certificate ids([#454](https://github.com/tencentcloudstack/terraform-provider-tencentcloud/pull/454)).

## 1.37.0 (June 23, 2020)

FEATURES:
* **New Resource**: `tencentcloud_postgresql_instance`
* **New Data Source**: `tencentcloud_postgresql_instances`
* **New Data Source**: `tencentcloud_postgresql_speccodes`
* **New Data Source**: `tencentcloud_sqlserver_zone_config`

ENHANCEMENTS:

* Resource: `tencentcloud_mongodb_instance` support more machine type.

## 1.36.1 (June 12, 2020)

ENHANCEMENTS:

* Resource: `tencentcloud_kubernetes_cluster` add new argument `labels`.
* Resource: `tencentcloud_kubernetes_as_scaling_group` add new argument `labels`.
* Resource: `tencentcloud_cos_bucket` add new arguments `encryption_algorithm` and `versioning_enable`.

## 1.36.0 (June 08, 2020)

FEATURES:

* **New Data Source**: `tencentcloud_availability_regions`

ENHANCEMENTS: 

* Data Source: `tencentcloud_redis_instances` add new argument `charge_type` to support prepaid type.
* Resource: `tencentcloud_redis_instance` add new argument `charge_type`, `prepaid_period` and `force_delete` to support prepaid type.
* Resource: `tencentcloud_mysql_instance` add new argument `force_delete` to support soft deletion.
* Resource: `tencentcloud_mysql_readonly_instance` add new argument `force_delete` to support soft deletion.

BUG FIXES:

* Resource: `tencentcloud_instance` fix `allocate_public_ip` inconsistency when eip is attached to the cvm.

DEPRECATED:
* Data Source: `tencentcloud_mysql_instances`: optional argument `pay_type` is no longer supported, replace by `charge_type`.
* Resource: `tencentcloud_mysql_instance`: optional arguments `pay_type` and `period` are no longer supported, replace by `charge_type` and `prepaid_period`.
* Resource: `tencentcloud_mysql_readonly_instance`: optional arguments `pay_type` and `period` are no longer supported, replace by `charge_type` and `prepaid_period`.
* Resource: `tencentcloud_tcaplus_group` replace by `tencentcloud_tcaplus_tablegroup`
* Data Source: `tencentcloud_tcaplus_groups` replace by `tencentcloud_tcaplus_tablegroups`
* Resource: `tencentcloud_tcaplus_tablegroup`,`tencentcloud_tcaplus_idl` and `tencentcloud_tcaplus_table`  arguments `group_id`/`group_name`  replace by `tablegroup_id`/`tablegroup_name`
* Data Source: `tencentcloud_tcaplus_groups`,`tencentcloud_tcaplus_idls` and `tencentcloud_tcaplus_tables` arguments `group_id`/`group_name`  replace by `tablegroup_id`/`tablegroup_name`

## 1.35.1 (June 02, 2020)

ENHANCEMENTS: 

* Resource: `tencentcloud_as_scaling_config`, `tencentcloud_eip` and `tencentcloud_kubernetes_cluster` remove the validate function of `internet_max_bandwidth_out`.
* Resource: `tencentcloud_vpn_gateway` update available value of `bandwidth`.

## 1.35.0 (June 01, 2020)

FEATURES:

* **New Data Source**: `tencentcloud_elasticsearch_instances`
* **New Resource**: `tencentcloud_elasticsearch_instance`

## 1.34.0 (May 28, 2020)

ENHANCEMENTS: 

* upgrade terraform-plugin-sdk

## 1.33.2 (May 25, 2020)

DEPRECATED:
* Data Source: `tencentcloud_tcaplus_applications` replace by `tencentcloud_tcaplus_clusters`,optional arguments `app_id` and `app_name` are no longer supported, replace by `cluster_id` and `cluster_name`
* Data Source: `tencentcloud_tcaplus_zones` replace by `tencentcloud_tcaplus_groups`,optional arguments `app_id`,`zone_id` and `zone_name` are no longer supported, replace by `cluster_id`,`group_id` and `cluster_name`
* Data Source: `tencentcloud_tcaplus_tables` optional arguments `app_id` and `zone_id` are no longer supported, replace by `cluster_id` and `group_id`
* Data Source: `tencentcloud_tcaplus_idls`: optional argument `app_id` is no longer supported, replace by `cluster_id`.
* Resource: `tencentcloud_tcaplus_application` replace by `tencentcloud_tcaplus_cluster`,input argument `app_name` is no longer supported, replace by `cluster_name`
* Resource: `tencentcloud_tcaplus_zone` replace by `tencentcloud_tcaplus_group`, input arguments `app_id` and `zone_name` are no longer supported, replace by `cluster_id` and `group_name`
* Resource: `tencentcloud_tcaplus_idl` input arguments `app_id` and `zone_id` are no longer supported, replace by `cluster_id` and `group_id`
* Resource: `tencentcloud_tcaplus_table` input arguments `app_id`and `zone_id` are no longer supported, replace by `cluster_id` and `group_id`
* Resource: `tencentcloud_redis_instance`: optional argument `type` is no longer supported, replace by `type_id`.
* Data Source: `tencentcloud_redis_instances`: output argument `type` is no longer supported, replace by `type_id`.
* Data Source: `tencentcloud_redis_zone_config`: output argument `type` is no longer supported, replace by `type_id`.

## 1.33.1 (May 22, 2020)

ENHANCEMENTS: 

* Data Source: `tencentcloud_redis_instances` add new argument `type_id`, `redis_shard_num`, `redis_replicas_num`
* Data Source: `tencentcloud_redis_zone_config` add output argument `type_id` and new output argument `type_id`, `redis_shard_nums`, `redis_replicas_nums`
* Data Source: `tencentcloud_ccn_instances` add new type `VPNGW` for field `instance_type`
* Data Source: `tencentcloud_vpn_gateways` add new type `CCN` for field `type`
* Resource: `tencentcloud_redis_instance` add new argument `type_id`, `redis_shard_num`, `redis_replicas_num`
* Resource: `tencentcloud_ccn_attachment` add new type `CNN_INSTANCE_TYPE_VPNGW` for field `instance_type`
* Resource: `tencentcloud_vpn_gateway` add new type `CCN` for field `type`

BUG FIXES:

* Resource: `tencentcloud_cdn_domain` fix `https_config` inconsistency after apply([#413](https://github.com/tencentcloudstack/terraform-provider-tencentcloud/issues/413)).

DEPRECATED:

* Resource: `tencentcloud_redis_instance`: optional argument `type` is no longer supported, replace by `type_id`.
* Data Source: `tencentcloud_redis_instances`: output argument `type` is no longer supported, replace by `type_id`.
* Data Source: `tencentcloud_redis_zone_config`: output argument `type` is no longer supported, replace by `type_id`.

## 1.33.0 (May 18, 2020)

FEATURES:

* **New Data Source**: `tencentcloud_monitor_policy_conditions`
* **New Data Source**: `tencentcloud_monitor_data`
* **New Data Source**: `tencentcloud_monitor_product_event`
* **New Data Source**: `tencentcloud_monitor_binding_objects`
* **New Data Source**: `tencentcloud_monitor_policy_groups`
* **New Data Source**: `tencentcloud_monitor_product_namespace`
* **New Resource**: `tencentcloud_monitor_policy_group`
* **New Resource**: `tencentcloud_monitor_binding_object`
* **New Resource**: `tencentcloud_monitor_binding_receiver`

ENHANCEMENTS: 

* Data Source: `tencentcloud_instances` add new output argument `instance_charge_type_prepaid_renew_flag`.
* Data Source: `tencentcloud_cbs_storages` add new output argument `prepaid_renew_flag`.
* Data Source: `tencentcloud_cbs_storages` add new output argument `charge_type`.
* Resource: `tencentcloud_instance` support update with argument `instance_charge_type_prepaid_renew_flag`.
* Resource: `tencentcloud_cbs_storage` add new argument `force_delete`.
* Resource: `tencentcloud_cbs_storage` add new argument `charge_type`.
* Resource: `tencentcloud_cbs_storage` add new argument `prepaid_renew_flag`.
* Resource: `tencentcloud_cdn_domain` add new argument `full_url_cache`([#405](https://github.com/tencentcloudstack/terraform-provider-tencentcloud/issues/405)).

DEPRECATED:

* Resource: `tencentcloud_cbs_storage`: optional argument `period` is no longer supported.

## 1.32.1 (April 30, 2020)

ENHANCEMENTS: 

* Resource: `tencentcloud_ccn_attachment` add new argument `ccn_uin`.
* Resource: `tencentcloud_instance` add new argument `force_delete`.

BUG FIXES:

* Resource: `tencentcloud_scf_function` fix update `zip_file`.

## 1.32.0 (April 20, 2020)

FEATURES:

* **New Resource**: `tencentcloud_kubernetes_cluster_attachment`([#285](https://github.com/tencentcloudstack/terraform-provider-tencentcloud/issues/285)).

ENHANCEMENTS: 

* Resource: `tencentcloud_cdn_domain` add new attribute `cname`([#395](https://github.com/tencentcloudstack/terraform-provider-tencentcloud/issues/395)).

BUG FIXES:

* Resource: `tencentcloud_cos_bucket_object` mark the object as destroyed when the object not exist.

## 1.31.2 (April 17, 2020)

ENHANCEMENTS: 

* Resource: `tencentcloud_cbs_storage` support modify `tags`.

## 1.31.1 (April 14, 2020)

BUG FIXES: 

* Resource: `tencentcloud_keypair` fix bug when trying to destroy resources containing CVM and key pair([#375](https://github.com/tencentcloudstack/terraform-provider-tencentcloud/issues/375)).
* Resource: `tencentcloud_clb_attachment` fix bug when trying to destroy multiple attachments in the array. 
* Resource: `tencentcloud_cam_group_membership` fix bug when trying to destroy multiple users in the array. 

ENHANCEMENTS:

* Resource: `tencentcloud_mysql_account` add new argument `host`([#372](https://github.com/tencentcloudstack/terraform-provider-tencentcloud/issues/372)).
* Resource: `tencentcloud_mysql_account_privilege` add new argument `account_host`([#372](https://github.com/tencentcloudstack/terraform-provider-tencentcloud/issues/372)).
* Resource: `tencentcloud_mysql_privilege` add new argument `account_host`([#372](https://github.com/tencentcloudstack/terraform-provider-tencentcloud/issues/372)).
* Resource: `tencentcloud_mysql_readonly_instance` check master monitor data before create([#379](https://github.com/tencentcloudstack/terraform-provider-tencentcloud/issues/379)).
* Resource: `tencentcloud_tcaplus_application` remove the pull password from server. 
* Resource: `tencentcloud_instance` support import `allocate_public_ip`([#382](https://github.com/tencentcloudstack/terraform-provider-tencentcloud/issues/382)).
* Resource: `tencentcloud_redis_instance` add two redis types.
* Data Source: `tencentcloud_vpc_instances` add new argument `cidr_block`,`tag_key` ([#378](https://github.com/tencentcloudstack/terraform-provider-tencentcloud/issues/378)).
* Data Source: `tencentcloud_vpc_route_tables` add new argument `tag_key`,`vpc_id`,`association_main` ([#378](https://github.com/tencentcloudstack/terraform-provider-tencentcloud/issues/378)).
* Data Source: `tencentcloud_vpc_subnets` add new argument `cidr_block`,`tag_key`,`is_remote_vpc_snat` ([#378](https://github.com/tencentcloudstack/terraform-provider-tencentcloud/issues/378)).
* Data Source: `tencentcloud_mysql_zone_config` and `tencentcloud_redis_zone_config` remove region check.

## 1.31.0 (April 07, 2020)

FEATURES:

* **New Resource**: `tencentcloud_cdn_domain`

ENHANCEMENTS:

* Data Source: `tencentcloud_cam_users` add new argument `user_id`.
* Resource: `tencentcloud_vpc` add retry logic.

BUG FIXES: 

* Resource: `tencentcloud_instance` fix timeout error when modify password.

## 1.30.7 (March 31, 2020)

BUG FIXES: 

* Resource: `tencentcloud_kubernetes_as_scaling_group` set a value to argument `key_ids` cause error .

## 1.30.6 (March 30, 2020)

ENHANCEMENTS:

* Resource: `tencentcloud_tcaplus_idl` add new argument `zone_id`. 
* Resource: `tencentcloud_cam_user` add new argument `force_delete`.([#354](https://github.com/tencentcloudstack/terraform-provider-tencentcloud/issues/354))
* Data Source: `tencentcloud_vpc_subnets` add new argument `vpc_id`. 

## 1.30.5 (March 19, 2020)

BUG FIXES: 

* Resource: `tencentcloud_key_pair` will be replaced when `public_key` contains comment.
* Resource: `tencentcloud_scf_function` upload local file error.

ENHANCEMENTS:

* Resource: `tencentcloud_scf_function` runtime support nodejs8.9 and nodejs10.15. 

## 1.30.4 (March 10, 2020)

BUG FIXES:

* Resource: `tencentcloud_cam_policy` fix read nil issue when the resource is not exist.([#344](https://github.com/tencentcloudstack/terraform-provider-tencentcloud/issues/#344)).
* Resource: `tencentcloud_key_pair` will be replaced when the end of `public_key` contains spaces([#343](https://github.com/tencentcloudstack/terraform-provider-tencentcloud/issues/343)).
* Resource: `tencentcloud_scf_function` fix trigger does not support cos_region.

ENHANCEMENTS:

* Resource: `tencentcloud_kubernetes_cluster` add new attributes `cluster_os_type`,`cluster_internet`,`cluster_intranet`,`managed_cluster_internet_security_policies` and `cluster_intranet_subnet_id`.


## 1.30.3 (February 24, 2020)

BUG FIXES:

* Resource: `tencentcloud_instance` fix that classic network does not support([#339](https://github.com/tencentcloudstack/terraform-provider-tencentcloud/issues/339)).

## 1.30.2 (February 17, 2020)

ENHANCEMENTS:

* Data Source: `tencentcloud_cam_policies` add new attribute `policy_id`.
* Data Source: `tencentcloud_cam_groups` add new attribute `group_id`.

## 1.30.1 (January 21, 2020)

BUG FIXES:

* Resource: `tencentcloud_dnat` fix `elastic_port` and `internal_port` type error.
* Resource: `tencentcloud_vpn_gateway` fix `state` type error.
* Resource: `tencentcloud_dayu_ddos_policy` fix that `white_ips` and `black_ips` can not be updated.
* Resource: `tencentcloud_dayu_l4_rule` fix that rule parameters can not be updated.

ENHANCEMENTS:

* Data Source: `tencentcloud_key_pairs` support regular expression search by name.

## 1.30.0 (January 14, 2020)

FEATURES:

* **New Data Source**: `tencentcloud_dayu_cc_http_policies`
* **New Data Source**: `tencentcloud_dayu_cc_https_policies`
* **New Data Source**: `tencentcloud_dayu_ddos_policies`
* **New Data Source**: `tencentcloud_dayu_ddos_policy_attachments`
* **New Data Source**: `tencentcloud_dayu_ddos_policy_cases`
* **New Data Source**: `tencentcloud_dayu_l4_rules`
* **New Data Source**: `tencentcloud_dayu_l7_rules`
* **New Resource**: `tencentcloud_dayu_cc_http_policy`
* **New Resource**: `tencentcloud_dayu_cc_https_policy`
* **New Resource**: `tencentcloud_dayu_ddos_policy`
* **New Resource**: `tencentcloud_dayu_ddos_policy_attachment`
* **New Resource**: `tencentcloud_dayu_ddos_policy_case`
* **New Resource**: `tencentcloud_dayu_l4_rule`
* **New Resource**: `tencentcloud_dayu_l7_rule`

BUG FIXES:

* gaap: optimize gaap describe: when describe resource by id but get more than 1 resources, return error directly instead of using the first result 
* Resource: `tencentcloud_eni_attachment` fix detach may failed.
* Resource: `tencentcloud_instance` remove the tag that be added by as attachment automatically([#300](https://github.com/tencentcloudstack/terraform-provider-tencentcloud/issues/300)).
* Resource: `tencentcloud_clb_listener` fix `sni_switch` type error([#297](https://github.com/tencentcloudstack/terraform-provider-tencentcloud/issues/297)).
* Resource: `tencentcloud_vpn_gateway` shows argument `prepaid_renew_flag` has changed when applied again([#298](https://github.com/tencentcloudstack/terraform-provider-tencentcloud/issues/298)).
* Resource: `tencentcloud_clb_instance` fix the bug that instance id is not set in state file([#303](https://github.com/tencentcloudstack/terraform-provider-tencentcloud/issues/303)).
* Resource: `tencentcloud_vpn_gateway` that is postpaid charge type cannot be deleted normally([#312](https://github.com/tencentcloudstack/terraform-provider-tencentcloud/issues/312)).
* Resource: `tencentcloud_vpn_gateway` add `InternalError` SDK error to triggering the retry process.
* Resource: `tencentcloud_vpn_gateway` fix read nil issue when the resource is not exist.
* Resource: `tencentcloud_clb_listener_rule` fix unclear error message of SSL type error.
* Resource: `tencentcloud_ha_vip_attachment` fix read nil issue when the resource is not exist.
* Data Source: `tencentcloud_security_group` fix `project_id` type error.
* Data Source: `tencentcloud_security_groups` fix `project_id` filter not works([#303](https://github.com/tencentcloudstack/terraform-provider-tencentcloud/issues/314)).

## 1.29.0 (January 06, 2020)

FEATURES:

* **New Data Source**: `tencentcloud_gaap_domain_error_pages`
* **New Resource**: `tencentcloud_gaap_domain_error_page`

ENHANCEMENTS:
* Data Source: `tencentcloud_vpc_instances` add new optional argument `is_default`.
* Data Source: `tencentcloud_vpc_subnets` add new optional argument `availability_zone`,`is_default`.

BUG FIXES:
* Resource: `tencentcloud_redis_instance` field security_groups are id list, not name list([#291](https://github.com/tencentcloudstack/terraform-provider-tencentcloud/issues/291)).

## 1.28.0 (December 25, 2019)

FEATURES:

* **New Data Source**: `tencentcloud_cbs_snapshot_policies`
* **New Resource**: `tencentcloud_cbs_snapshot_policy_attachment`

ENHANCEMENTS:

* doc: rewrite website index
* Resource: `tencentcloud_instance` support modifying instance type([#251](https://github.com/tencentcloudstack/terraform-provider-tencentcloud/issues/251)).
* Resource: `tencentcloud_gaap_http_domain` add new optional argument `realserver_certificate_ids`.
* Data Source: `tencentcloud_gaap_http_domains` add new output argument `realserver_certificate_ids`.

DEPRECATED:

* Resource: `tencentcloud_gaap_http_domain`: optional argument `realserver_certificate_id` is no longer supported.
* Data Source: `tencentcloud_gaap_http_domains`: output argument `realserver_certificate_id` is no longer supported.

## 1.27.0 (December 17, 2019)

FEATURES:

* **New Data Source**: `tencentcloud_tcaplus_applications`
* **New Data Source**: `tencentcloud_tcaplus_zones`
* **New Data Source**: `tencentcloud_tcaplus_tables`
* **New Data Source**: `tencentcloud_tcaplus_idls`
* **New Resource**: `tencentcloud_tcaplus_application`
* **New Resource**: `tencentcloud_tcaplus_zone`
* **New Resource**: `tencentcloud_tcaplus_idl`
* **New Resource**: `tencentcloud_tcaplus_table`

ENHANCEMENTS:

* Resource: `tencentcloud_mongodb_instance` support more instance type([#241](https://github.com/tencentcloudstack/terraform-provider-tencentcloud/issues/241)).
* Resource: `tencentcloud_kubernetes_cluster` support more instance type([#237](https://github.com/tencentcloudstack/terraform-provider-tencentcloud/issues/237)).

BUG FIXES:

* Fix bug that resource `tencentcloud_instance` delete error when instance launch failed.
* Fix bug that resource `tencentcloud_security_group` read error when response is InternalError.
* Fix bug that the type of `cluster_type` is wrong in data source `tencentcloud_mongodb_instances`([#242](https://github.com/tencentcloudstack/terraform-provider-tencentcloud/issues/242)).
* Fix bug that resource `tencentcloud_eip` unattach error([#233](https://github.com/tencentcloudstack/terraform-provider-tencentcloud/issues/233)).
* Fix bug that terraform read nil attachment resource when the attached resource of attachment resource is removed of resource CLB and CAM.
* Fix doc example error of resource `tencentcloud_nat_gateway`.

DEPRECATED:

* Resource: `tencentcloud_eip`: optional argument `applicable_for_clb` is no longer supported.

## 1.26.0 (December 09, 2019)

FEATURES:

* **New Resource**: `tencentcloud_mysql_privilege`([#223](https://github.com/tencentcloudstack/terraform-provider-tencentcloud/issues/223)).
* **New Resource**: `tencentcloud_kubernetes_as_scaling_group`([#202](https://github.com/tencentcloudstack/terraform-provider-tencentcloud/issues/202)).

ENHANCEMENTS:

* Resource: `tencentcloud_gaap_layer4_listener` support import.
* Resource: `tencentcloud_gaap_http_rule` support import.
* Resource: `tencentcloud_gaap_security_rule` support import.
* Resource: `tencentcloud_gaap_http_domain` add new optional argument `client_certificate_ids`.
* Resource: `tencentcloud_gaap_layer7_listener` add new optional argument `client_certificate_ids`.
* Data Source: `tencentcloud_gaap_http_domains` add new output argument `client_certificate_ids`.
* Data Source: `tencentcloud_gaap_layer7_listeners` add new output argument `client_certificate_ids`.

DEPRECATED:

* Resource: `tencentcloud_gaap_http_domain`: optional argument `client_certificate_id` is no longer supported.
* Resource: `tencentcloud_gaap_layer7_listener`: optional argument `client_certificate_id` is no longer supported.
* Resource: `tencentcloud_mysql_account_privilege` replaced by `tencentcloud_mysql_privilege`.
* Data Source: `tencentcloud_gaap_http_domains`: output argument `client_certificate_id` is no longer supported.
* Data Source: `tencentcloud_gaap_layer7_listeners`: output argument `client_certificate_id` is no longer supported.

BUG FIXES:

* Fix bug that resource `tencentcloud_clb_listener` 's unchangeable `health_check_switch`([#235](https://github.com/tencentcloudstack/terraform-provider-tencentcloud/issues/235)).
* Fix bug that resource `tencentcloud_clb_instance` read nil and report error.
* Fix example errors of resource `tencentcloud_cbs_snapshot_policy` and data source `tencentcloud_dnats`.

## 1.25.2 (December 04, 2019)

BUG FIXES:
* Fixed bug that the validator of cvm instance type is incorrect.

## 1.25.1 (December 03, 2019)

ENHANCEMENTS:
* Optimized error message of validators.

BUG FIXES:
* Fixed bug that the type of `state` is incorrect in data source `tencentcloud_nat_gateways`([#226](https://github.com/tencentcloudstack/terraform-provider-tencentcloud/issues/226)).
* Fixed bug that the value of `cluster_max_pod_num` is incorrect in resource `tencentcloud_kubernetes_cluster`([#228](https://github.com/tencentcloudstack/terraform-provider-tencentcloud/issues/228)).


## 1.25.0 (December 02, 2019)

ENHANCEMENTS:

* Resource: `tencentcloud_instance` support `SPOTPAID` instance. Thanks to @LipingMao ([#209](https://github.com/tencentcloudstack/terraform-provider-tencentcloud/issues/209)).
* Resource: `tencentcloud_vpn_gateway` add argument `prepaid_renew_flag` and `prepaid_period` to support prepaid VPN gateway instance creation.

BUG FIXES:
* Fixed bugs that update operations on `tencentcloud_cam_policy` do not work.
* Fixed bugs that filters on `tencentcloud_cam_users` do not work.

DEPRECATED:
 * Data Source: `tencentcloud_cam_user_policy_attachments`:`policy_type` is no longer supported.
 * Data Source: `tencentcloud_cam_group_policy_attachments`:`policy_type` is no longer supported.

## 1.24.1 (November 26, 2019)

ENHANCEMENTS:

* Resource: `tencentcloud_kubernetes_cluster` add support for `PREPAID` instance type. Thanks to @woodylic ([#204](https://github.com/tencentcloudstack/terraform-provider-tencentcloud/issues/204)).
* Resource: `tencentcloud_cos_bucket` add optional argument tags
* Data Source: `tencentcloud_cos_buckets` add optional argument tags

BUG FIXES:
* Fixed docs issues of `tencentcloud_nat_gateway`

## 1.24.0 (November 20, 2019)

FEATURES:

* **New Data Source**: `tencentcloud_ha_vips`
* **New Data Source**: `tencentcloud_ha_vip_eip_attachments`
* **New Resource**: `tencentcloud_ha_vip`
* **New Resource**: `tencentcloud_ha_vip_eip_attachment`

ENHANCEMENTS:

* Resource: `tencentcloud_kubernetes_cluster` cluster_os add new support: `centos7.6x86_64` and `ubuntu18.04.1 LTSx86_64` 
* Resource: `tencentcloud_nat_gateway` add computed argument `created_time`.

BUG FIXES:

* Fixed docs issues of CAM, DNAT and NAT_GATEWAY
* Fixed query issue that paged-query was not supported in data source `tencentcloud_dnats`
* Fixed query issue that filter `address_ip` was set incorrectly in data source `tencentcloud_eips`

## 1.23.0 (November 14, 2019)

FEATURES:

* **New Data Source**: `tencentcloud_images`
* **New Data Source**: `tencentcloud_vpn_gateways`
* **New Data Source**: `tencentcloud_customer_gateways`
* **New Data Source**: `tencentcloud_vpn_connections`
* **New Resource**: `tencentcloud_vpn_gateway`
* **New Resource**: `tencentcloud_customer_gateway`
* **New Resource**: `tencentcloud_vpn_connection`
* **Provider TencentCloud**: add `security_token` argument

ENHANCEMENTS:

* All api calls now using api3.0
* Resource: `tencentcloud_eip` add optional argument `tags`.
* Data Source: `tencentcloud_eips` add optional argument `tags`.

BUG FIXES:

* Fixed docs of CAM

## 1.22.0 (November 05, 2019)

FEATURES:

* **New Data Source**: `tencentcloud_cfs_file_systems`
* **New Data Source**: `tencentcloud_cfs_access_groups`
* **New Data Source**: `tencentcloud_cfs_access_rules`
* **New Data Source**: `tencentcloud_scf_functions`
* **New Data Source**: `tencentcloud_scf_namespaces`
* **New Data Source**: `tencentcloud_scf_logs`
* **New Resource**: `tencentcloud_cfs_file_system`
* **New Resource**: `tencentcloud_cfs_access_group`
* **New Resource**: `tencentcloud_cfs_access_rule`
* **New Resource**: `tencentcloud_scf_function`
* **New Resource**: `tencentcloud_scf_namespace`

## 1.21.2 (October 29, 2019)

BUG FIXES:

* Resource: `tencentcloud_gaap_realserver` add ip/domain exists check
* Resource: `tencentcloud_kubernetes_cluster` add error handling logic and optional argument `tags`.
* Resource: `tencentcloud_kubernetes_scale_worker` add error handling logic.
* Data Source: `tencentcloud_kubernetes_clusters` add optional argument `tags`.

## 1.21.1 (October 23, 2019)

ENHANCEMENTS:

* Updated golang to version 1.13.x

BUG FIXES:

* Fixed docs of CAM

## 1.21.0 (October 15, 2019)

FEATURES:

* **New Data Source**: `tencentcloud_cam_users`
* **New Data Source**: `tencentcloud_cam_groups`
* **New Data Source**: `tencentcloud_cam_policies`
* **New Data Source**: `tencentcloud_cam_roles`
* **New Data Source**: `tencentcloud_cam_user_policy_attachments`
* **New Data Source**: `tencentcloud_cam_group_policy_attachments`
* **New Data Source**: `tencentcloud_cam_role_policy_attachments`
* **New Data Source**: `tencentcloud_cam_group_memberships`
* **New Data Source**: `tencentcloud_cam_saml_providers`
* **New Data Source**: `tencentcloud_reserved_instance_configs`
* **New Data Source**: `tencentcloud_reserved_instances`
* **New Resource**: `tencentcloud_cam_user`
* **New Resource**: `tencentcloud_cam_group`
* **New Resource**: `tencentcloud_cam_role`
* **New Resource**: `tencentcloud_cam_policy`
* **New Resource**: `tencentcloud_cam_user_policy_attachment`
* **New Resource**: `tencentcloud_cam_group_policy_attachment`
* **New Resource**: `tencentcloud_cam_role_policy_attachment`
* **New Resource**: `tencentcloud_cam_group_membership`
* **New Resource**: `tencentcloud_cam_saml_provider`
* **New Resource**: `tencentcloud_reserved_instance`

ENHANCEMENTS:

* Resource: `tencentcloud_gaap_http_domain` support import
* Resource: `tencentcloud_gaap_layer7_listener` support import

BUG FIXES:

* Resource: `tencentcloud_gaap_http_domain` fix sometimes can't enable realserver auth

## 1.20.1 (October 08, 2019)

ENHANCEMENTS:

* Data Source: `tencentcloud_availability_zones` refactor logic with api3.0 .
* Data Source: `tencentcloud_as_scaling_groups` add optional argument `tags` and attribute `tags` for `scaling_group_list`.
* Resource: `tencentcloud_eip` add optional argument `type`, `anycast_zone`, `internet_service_provider`, etc.
* Resource: `tencentcloud_as_scaling_group` add optional argument `tags`.

BUG FIXES:

* Data Source: `tencentcloud_gaap_http_domains` set response `certificate_id`, `client_certificate_id`, `realserver_auth`, `basic_auth` and `gaap_auth` default value when they are nil.
* Resource: `tencentcloud_gaap_http_domain` set response `certificate_id`, `client_certificate_id`, `realserver_auth`, `basic_auth` and `gaap_auth` default value when they are nil.

## 1.20.0 (September 24, 2019)

FEATURES:

* **New Data Source**: `tencentcloud_eips`
* **New Data Source**: `tencentcloud_instances`
* **New Data Source**: `tencentcloud_key_pairs`
* **New Data Source**: `tencentcloud_placement_groups`
* **New Resource**: `tencentcloud_placement_group`

ENHANCEMENTS:

* Data Source: `tencentcloud_redis_instances` add optional argument `tags`.
* Data Source: `tencentcloud_mongodb_instances` add optional argument `tags`.
* Data Source: `tencentcloud_instance_types` add optional argument `availability_zone` and `gpu_core_count`.
* Data Source: `tencentcloud_gaap_http_rules` add optional argument `forward_host` and attributes `forward_host` in `rules`.
* Resource: `tencentcloud_redis_instance` add optional argument `tags`.
* Resource: `tencentcloud_mongodb_instance` add optional argument `tags`.
* Resource: `tencentcloud_mongodb_sharding_instance` add optional argument `tags`.
* Resource: `tencentcloud_instance` add optional argument `placement_group_id`.
* Resource: `tencentcloud_eip` refactor logic with api3.0 .
* Resource: `tencentcloud_eip_association` refactor logic with api3.0 .
* Resource: `tencentcloud_key_pair` refactor logic with api3.0 .
* Resource: `tencentcloud_gaap_http_rule` add optional argument `forward_host`.

BUG FIXES:
* Resource: `tencentcloud_mysql_instance`: miss argument `availability_zone` causes the instance to be recreated.

DEPRECATED:

* Data Source: `tencentcloud_eip` replaced by `tencentcloud_eips`.

## 1.19.0 (September 19, 2019)

FEATURES:

* **New Resource**: `tencentcloud_security_group_lite_rule`.

ENHANCEMENTS:

* Data Source: `tencentcloud_security_groups`: add optional argument `tags`.
* Data Source: `tencentcloud_security_groups`: add optional argument `result_output_file` and new attributes `ingress`, `egress` for list `security_groups`.
* Resource: `tencentcloud_security_group`: add optional argument `tags`.
* Resource: `tencentcloud_as_scaling_config`: internet charge type support `BANDWIDTH_PREPAID`, `TRAFFIC_POSTPAID_BY_HOUR` and `BANDWIDTH_PACKAGE`.

BUG FIXES:
* Resource: `tencentcloud_clb_listener_rule`: fix unclear description and errors in example.
* Resource: `tencentcloud_instance`: fix hostname is not work.

## 1.18.1 (September 17, 2019)

FEATURES:

* **Update Data Source**: `tencentcloud_vpc_instances` add optional argument `tags`
* **Update Data Source**: `tencentcloud_vpc_subnets` add optional argument `tags`
* **Update Data Source**: `tencentcloud_route_tables` add optional argument `tags`
* **Update Resource**: `tencentcloud_vpc` add optional argument `tags`
* **Update Resource**: `tencentcloud_subnet` add optional argument `tags`
* **Update Resource**: `tencentcloud_route_table` add optional argument `tags`

ENHANCEMENTS:

* Data Source:`tencentcloud_kubernetes_clusters`  support pull out authentication information for cluster access too.
* Resource:`tencentcloud_kubernetes_cluster`  support pull out authentication information for cluster access.

BUG FIXES:

* Resource: `tencentcloud_mysql_instance`: when the mysql is abnormal state, read the basic information report error

DEPRECATED:

* Data Source: `tencentcloud_kubernetes_clusters`:`container_runtime` is no longer supported. 

## 1.18.0 (September 10, 2019)

FEATURES:

* **New Data Source**: `tencentcloud_ssl_certificates`
* **New Data Source**: `tencentcloud_dnats`
* **New Data Source**: `tencentcloud_nat_gateways`
* **New Resource**: `tencentcloud_ssl_certificate`
* **Update Resource**: `tencentcloud_clb_redirection` add optional argument `is_auto_rewrite`
* **Update Resource**: `tencentcloud_nat_gateway` , add more configurable items.
* **Update Resource**: `tencentcloud_nat` , add more configurable items.

DEPRECATED:
* Data Source: `tencentcloud_nats` replaced by `tencentcloud_nat_gateways`.

## 1.17.0 (September 04, 2019)

FEATURES:
* **New Data Source**: `tencentcloud_gaap_proxies`
* **New Data Source**: `tencentcloud_gaap_realservers`
* **New Data Source**: `tencentcloud_gaap_layer4_listeners`
* **New Data Source**: `tencentcloud_gaap_layer7_listeners`
* **New Data Source**: `tencentcloud_gaap_http_domains`
* **New Data Source**: `tencentcloud_gaap_http_rules`
* **New Data Source**: `tencentcloud_gaap_security_policies`
* **New Data Source**: `tencentcloud_gaap_security_rules`
* **New Data Source**: `tencentcloud_gaap_certificates`
* **New Resource**: `tencentcloud_gaap_proxy`
* **New Resource**: `tencentcloud_gaap_realserver`
* **New Resource**: `tencentcloud_gaap_layer4_listener`
* **New Resource**: `tencentcloud_gaap_layer7_listener`
* **New Resource**: `tencentcloud_gaap_http_domain`
* **New Resource**: `tencentcloud_gaap_http_rule`
* **New Resource**: `tencentcloud_gaap_certificate`
* **New Resource**: `tencentcloud_gaap_security_policy`
* **New Resource**: `tencentcloud_gaap_security_rule`

## 1.16.3 (August 30, 2019)

BUG FIXIES:

* Resource: `tencentcloud_kubernetes_cluster`: cgi error retry.
* Resource: `tencentcloud_kubernetes_scale_worker`: cgi error retry.

## 1.16.2 (August 28, 2019)

BUG FIXIES:

* Resource: `tencentcloud_instance`: fixed cvm data disks missing computed.
* Resource: `tencentcloud_mysql_backup_policy`: `backup_model` remove logical backup support. 
* Resource: `tencentcloud_mysql_instance`: `tags` adapt to the new official api.

## 1.16.1 (August 27, 2019)

ENHANCEMENTS:
* `tencentcloud_instance`: refactor logic with api3.0 .

## 1.16.0 (August 20, 2019)

FEATURES:
* **New Data Source**: `tencentcloud_kubernetes_clusters`
* **New Resource**: `tencentcloud_kubernetes_scale_worker`
* **New Resource**: `tencentcloud_kubernetes_cluster`

DEPRECATED:
* Data Source: `tencentcloud_container_clusters` replaced by `tencentcloud_kubernetes_clusters`.
* Data Source: `tencentcloud_container_cluster_instances` replaced by `tencentcloud_kubernetes_clusters`.
* Resource: `tencentcloud_container_cluster` replaced by `tencentcloud_kubernetes_cluster`.
* Resource: `tencentcloud_container_cluster_instance` replaced by `tencentcloud_kubernetes_scale_worker`.

## 1.15.2 (August 14, 2019)

ENHANCEMENTS:

* `tencentcloud_as_scaling_group`: fixed issue that binding scaling group to load balancer does not work.
* `tencentcloud_clb_attachements`: rename `rewrite_source_rule_id` with `source_rule_id` and rename `rewrite_target_rule_id` with `target_rule_id`.

## 1.15.1 (August 13, 2019)

ENHANCEMENTS:

* `tencentcloud_instance`: changed `image_id` property to ForceNew ([#78](https://github.com/tencentcloudstack/terraform-provider-tencentcloud/issues/78))
* `tencentcloud_instance`: improved with retry ([#82](https://github.com/tencentcloudstack/terraform-provider-tencentcloud/issues/82))
* `tencentcloud_cbs_storages`: improved with retry ([#82](https://github.com/tencentcloudstack/terraform-provider-tencentcloud/issues/82))
* `tencentcloud_clb_instance`: bug fixed and improved with retry ([#37](https://github.com/tencentcloudstack/terraform-provider-tencentcloud/issues/37))

## 1.15.0 (August 07, 2019)

FEATURES:
* **New Data Source**: `tencentcloud_clb_instances`
* **New Data Source**: `tencentcloud_clb_listeners`
* **New Data Source**: `tencentcloud_clb_listener_rules`
* **New Data Source**: `tencentcloud_clb_attachments`
* **New Data Source**: `tencentcloud_clb_redirections`
* **New Resource**: `tencentcloud_clb_instance`
* **New Resource**: `tencentcloud_clb_listener`
* **New Resource**: `tencentcloud_clb_listener_rule`
* **New Resource**: `tencentcloud_clb_attachment`
* **New Resource**: `tencentcloud_clb_redirection`

DEPRECATED:
* Resource: `tencentcloud_lb` replaced by `tencentcloud_clb_instance`.
* Resource: `tencentcloud_alb_server_attachment` replaced by `tencentcloud_clb_attachment`.

## 1.14.1 (August 05, 2019)

BUG FIXIES:

* resource/tencentcloud_security_group_rule: fixed security group rule id is not compatible with previous version.

## 1.14.0 (July 30, 2019)

FEATURES:
* **New Data Source**: `tencentcloud_security_groups`
* **New Data Source**: `tencentcloud_mongodb_instances`
* **New Data Source**: `tencentcloud_mongodb_zone_config`
* **New Resource**: `tencentcloud_mongodb_instance`
* **New Resource**: `tencentcloud_mongodb_sharding_instance`
* **Update Resource**: `tencentcloud_security_group_rule` add optional argument `description`

DEPRECATED:
* Data Source: `tencnetcloud_security_group` replaced by `tencentcloud_security_groups`

ENHANCEMENTS:
* Refactoring security_group logic with api3.0

## 1.13.0 (July 23, 2019)

FEATURES:
* **New Data Source**: `tencentcloud_dc_gateway_instances`
* **New Data Source**: `tencentcloud_dc_gateway_ccn_routes`
* **New Resource**: `tencentcloud_dc_gateway`
* **New Resource**: `tencentcloud_dc_gateway_ccn_route`

## 1.12.0 (July 16, 2019)

FEATURES:
* **New Data Source**: `tencentcloud_dc_instances`
* **New Data Source**: `tencentcloud_dcx_instances`
* **New Resource**: `tencentcloud_dcx`
* **UPDATE Resource**:`tencentcloud_mysql_instance` and `tencentcloud_mysql_readonly_instance` completely delete instance. 

BUG FIXIES:

* resource/tencentcloud_instance: fixed issue when data disks set as delete_with_instance not works.
* resource/tencentcloud_instance: if managed public_ip manually, please don't define `allocate_public_ip` ([#62](https://github.com/tencentcloudstack/terraform-provider-tencentcloud/issues/62)).
* resource/tencentcloud_eip_association: fixed issue when instances were manually deleted ([#60](https://github.com/tencentcloudstack/terraform-provider-tencentcloud/issues/60)).
* resource/tencentcloud_mysql_readonly_instance:remove an unsupported property `gtid`

## 1.11.0 (July 02, 2019)

FEATURES:
* **New Data Source**: `tencentcloud_ccn_instances`
* **New Data Source**: `tencentcloud_ccn_bandwidth_limits`
* **New Resource**: `tencentcloud_ccn`
* **New Resource**: `tencentcloud_ccn_attachment`
* **New Resource**: `tencentcloud_ccn_bandwidth_limit`

## 1.10.0 (June 27, 2019)

ENHANCEMENTS:

* Refactoring vpc logic with api3.0
* Refactoring cbs logic with api3.0

FEATURES:
* **New Data Source**: `tencentcloud_vpc_instances`
* **New Data Source**: `tencentcloud_vpc_subnets`
* **New Data Source**: `tencentcloud_vpc_route_tables`
* **New Data Source**: `tencentcloud_cbs_storages`
* **New Data Source**: `tencentcloud_cbs_snapshots`
* **New Resource**: `tencentcloud_route_table_entry`
* **New Resource**: `tencentcloud_cbs_snapshot_policy`
* **Update Resource**: `tencentcloud_vpc` , add more configurable items.
* **Update Resource**: `tencentcloud_subnet` , add more configurable items.
* **Update Resource**: `tencentcloud_route_table`, add more configurable items.
* **Update Resource**: `tencentcloud_cbs_storage`, add more configurable items.
* **Update Resource**: `tencentcloud_instance`: add optional argument `tags`.
* **Update Resource**: `tencentcloud_security_group_rule`: add optional argument `source_sgid`.
 
DEPRECATED:
* Data Source: `tencentcloud_vpc` replaced by `tencentcloud_vpc_instances`.
* Data Source: `tencentcloud_subnet` replaced by  `tencentcloud_vpc_subnets`.
* Data Source: `tencentcloud_route_table` replaced by `tencentcloud_vpc_route_tables`.
* Resource: `tencentcloud_route_entry` replaced by `tencentcloud_route_table_entry`.

## 1.9.1 (June 24, 2019)

BUG FIXIES:

* data/tencentcloud_instance: fixed vpc ip is in use error when re-creating with private ip ([#46](https://github.com/tencentcloudstack/terraform-provider-tencentcloud/issues/46)).

## 1.9.0 (June 18, 2019)

ENHANCEMENTS:

* update to `v0.12.1` Terraform SDK version

BUG FIXIES:

* data/tencentcloud_security_group: `project_id` remote API return sometime is string type.
* resource/tencentcloud_security_group: just like `data/tencentcloud_security_group`

## 1.8.0 (June 11, 2019)

FEATURES:
* **New Data Source**: `tencentcloud_as_scaling_configs`
* **New Data Source**: `tencentcloud_as_scaling_groups`
* **New Data Source**: `tencentcloud_as_scaling_policies`
* **New Resource**: `tencentcloud_as_scaling_config`
* **New Resource**: `tencentcloud_as_scaling_group`
* **New Resource**: `tencentcloud_as_attachment`
* **New Resource**: `tencentcloud_as_scaling_policy`
* **New Resource**: `tencentcloud_as_schedule`
* **New Resource**: `tencentcloud_as_lifecycle_hook`
* **New Resource**: `tencentcloud_as_notification`

## 1.7.0 (May 23, 2019)

FEATURES:
* **New Data Source**: `tencentcloud_redis_zone_config`
* **New Data Source**: `tencentcloud_redis_instances`
* **New Resource**: `tencentcloud_redis_instance`
* **New Resource**: `tencentcloud_redis_backup_config`

ENHANCEMENTS:

* resource/tencentcloud_instance: Add `hostname`, `project_id`, `delete_with_instance` argument.
* Update tencentcloud-sdk-go to better support redis api.

## 1.6.0 (May 15, 2019)

FEATURES:

* **New Data Source**: `tencentcloud_cos_buckets`
* **New Data Source**: `tencentcloud_cos_bucket_object`
* **New Resource**: `tencentcloud_cos_bucket`
* **New Resource**: `tencentcloud_cos_bucket_object`

ENHANCEMENTS:

* Add the framework of auto generating terraform docs

## 1.5.0 (April 26, 2019)

FEATURES:

* **New Data Source**: `tencentcloud_mysql_backup_list`
* **New Data Source**: `tencentcloud_mysql_zone_config`
* **New Data Source**: `tencentcloud_mysql_parameter_list`
* **New Data Source**: `tencentcloud_mysql_instance`
* **New Resource**: `tencentcloud_mysql_backup_policy`
* **New Resource**: `tencentcloud_mysql_account`
* **New Resource**: `tencentcloud_mysql_account_privilege`
* **New Resource**: `tencentcloud_mysql_instance`
* **New Resource**: `tencentcloud_mysql_readonly_instance`

ENHANCEMENTS:

* resource/tencentcloud_subnet: `route_table_id` now is an optional argument

## 1.4.0 (April 12, 2019)

ENHANCEMENTS:

* data/tencentcloud_image: add `image_name` attribute to this data source.
* resource/tencentcloud_instance: data disk count limit now is upgrade from 1 to 10, as API has supported more disks.
* resource/tencentcloud_instance: PREPAID instance now can be deleted, but still have some limit in API.

BUG FIXIES:

* resource/tencentcloud_instance: `allocate_public_ip` doesn't work properly when it is set to false.

## 1.3.0 (March 12, 2019)

FEATURES:

* **New Resource**: `tencentcloud_lb` ([#3](https://github.com/terraform-providers/terraform-provider-scaffolding/issues/3))

ENHANCEMENTS:

* resource/tencentcloud_instance: Add `user_data_raw` argument ([#4](https://github.com/terraform-providers/terraform-provider-scaffolding/issues/4))

## 1.2.2 (September 28, 2018)

BUG FIXES:

* resource/tencentcloud_cbs_storage: make name to be required ([#25](https://github.com/tencentyun/terraform-provider-tencentcloud/issues/25))
* resource/tencentcloud_instance: support user data and private ip

## 1.2.0 (April 3, 2018)

FEATURES:

* **New Resource**: `tencentcloud_container_cluster`
* **New Resource**: `tencentcloud_container_cluster_instance`
* **New Data Source**: `tencentcloud_container_clusters`
* **New Data Source**: `tencentcloud_container_cluster_instances`

## 1.1.0 (March 9, 2018)

FEATURES:

* **New Resource**: `tencentcloud_eip`
* **New Resource**: `tencentcloud_eip_association`
* **New Data Source**: `tencentcloud_eip`
* **New Resource**: `tencentcloud_nat_gateway`
* **New Resource**: `tencentcloud_dnat`
* **New Data Source**: `tencentcloud_nats`
* **New Resource**: `tencentcloud_cbs_snapshot`
* **New Resource**: `tencentcloud_alb_server_attachment`

## 1.0.0 (January 19, 2018)

FEATURES:

### CVM

RESOURCES:

* instance create
* instance read
* instance update
    * reset instance
    * reset password
    * update instance name
    * update security groups
* instance delete
* key pair create
* key pair read
* key pair delete

DATA SOURCES:

* image read
* instance\_type read
* zone read

### VPC

RESOURCES:

* vpc create
* vpc read
* vpc update (update name)
* vpc delete
* subnet create
* subnet read
* subnet update (update name)
* subnet delete
* security group create
* security group read
* security group update (update name, description)
* security group delete
* security group rule create
* security group rule read
* security group rule delete
* route table create
* route table read
* route table update (update name)
* route table delete
* route entry create
* route entry read
* route entry delete

DATA SOURCES:

* vpc read
* subnet read
* security group read
* route table read

### CBS

RESOURCES:

* storage create
* storage read
* storage update (update name)
* storage attach
* storage detach<|MERGE_RESOLUTION|>--- conflicted
+++ resolved
@@ -1,7 +1,10 @@
-<<<<<<< HEAD
-## 1.53.6 (Unreleased)
-=======
 ## 1.53.8 (Unreleased)
+
+ENHANCEMENTS:
+
+* Resource `tencentcloud_instance` remove limit of `data_disk_size`.
+
+
 ## 1.53.7 (March 09, 2021)
 
 ENHANCEMENTS:
@@ -9,7 +12,6 @@
 * Resource `tencentcloud_kubernetes_node_pool` add `internet_max_bandwidth_out`, `public_ip_assigned` to support internet traffic setting.
 
 ## 1.53.6 (March 09, 2021)
->>>>>>> 328eb833
 
 ENHANCEMENTS:
 * Resource `tencentcloud_eip` support `internet_max_bandwidth_out` modification.
