--- conflicted
+++ resolved
@@ -18,12 +18,8 @@
 * **New Resource**: `tencentcloud_dayu_l7_rule`
 
 BUG FIXES:
-<<<<<<< HEAD
+* Resource: `tencentcloud_eni_attachment` fix detach may failed.
 * Data Source: `tencentcloud_security_group` set `project_id` error
-=======
-
-* Resource: `tencentcloud_eni_attachment` fix detach may failed.
->>>>>>> a67ea951
 
 ## 1.29.0 (January 06, 2020)
 
