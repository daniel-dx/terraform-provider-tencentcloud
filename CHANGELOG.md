--- conflicted
+++ resolved
@@ -1,4 +1,3 @@
-<<<<<<< HEAD
 ## 1.42.0 (Unreleased)
 
 FEATURES:
@@ -6,9 +5,6 @@
 * **New Resource**: `tencentcloud_ckafka_topic`
 * **New Data Source**: `tencentcloud_ckafka_topics` 
 
-=======
-## 1.41.3 (Unreleased)
->>>>>>> 3086be82
 ## 1.41.2 (August 28, 2020)
 
 BUG FIXES:
