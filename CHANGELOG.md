<<<<<<< HEAD
## 1.55.1 (Unreleased)

ENHANCEMENTS:

* Resource: `tencentcloud_kubernetes_cluster` add `node_pool_global_config` to support node pool global config setting.
=======
## 1.55.2 (Unreleased)
## 1.55.1 (March 26, 2021)

ENHANCEMENTS:
* Resource: `tencentcloud_tcr_vpc_attachment` add more time for retry.
>>>>>>> 5ca243ad

## 1.55.0 (March 26, 2021)

FEATURES:

* **New Resource**: `tencentcloud_ssm_secret`
* **New Resource**: `tencentcloud_ssm_secret_version`
* **New Data Source**: `tencentcloud_ssm_secrets` 
* **New Data Source**: `tencentcloud_ssm_secret_versions` 

ENHANCEMENTS:

* Resource: `tencentcloud_ssl_certificate` refactor logic with api3.0 .
* Data Source: `tencentcloud_ssl_certificates` refactor logic with api3.0 .
* Resource `tencentcloud_kubernetes_cluster` add `disaster_recover_group_ids` to set disaster recover group ID.
* Resource `tencentcloud_kubernetes_scale_worker` add `disaster_recover_group_ids` to set disaster recover group ID.

## 1.54.1 (March 24, 2021)

ENHANCEMENTS:

* Resource `tencentcloud_tcr_vpc_attachment` add `enable_public_domain_dns`, `enable_vpc_domain_dns` to set whether to enable dns.
* Data Source `tencentcloud_tcr_vpc_attachments` add `enable_public_domain_dns`, `enable_vpc_domain_dns`.

## 1.54.0 (March 22, 2021)

FEATURES:

* **New Resource**: `tencentcloud_kms_key`
* **New Resource**: `tencentcloud_kms_external_key`
* **New Data Source**: `tencentcloud_kms_keys` 

ENHANCEMENTS:

* Resource `tencentcloud_kubernetes_cluster_attachment` add `unschedulable` to set whether the joining node participates in the schedule.
* Resource `tencentcloud_kubernetes_cluster` add `unschedulable` to set whether the joining node participates in the schedule.
* Resource `tencentcloud_kubernetes_node_pool` add `unschedulable` to set whether the joining node participates in the schedule.
* Resource `tencentcloud_kubernetes_scale_worker` add `unschedulable` to set whether the joining node participates in the schedule.

## 1.53.9 (March 19, 2021)

ENHANCEMENTS:

* Resource `tencentcloud_tcr_instance` add `open_public_network` to control public network access.
* Resource `tencentcloud_cfs_file_system` add `storage_type` to change file service StorageType.

## 1.53.8 (March 15, 2021)

ENHANCEMENTS:

* Resource `tencentcloud_instance` add `cam_role_name` to support binding role to cvm instance.

BUG FIXES:

* Resource `tencentcloud_instance` fix bug that waiting 5 minutes when cloud disk sold out.
* Resource: `tencentcloud_tcr_instance` fix bug that only one tag is effective when setting multiple tags.

## 1.53.7 (March 10, 2021)

ENHANCEMENTS:

* Resource `tencentcloud_kubernetes_node_pool` add `internet_max_bandwidth_out`, `public_ip_assigned` to support internet traffic setting.
* Resource `tencentcloud_instance` remove limit of `data_disk_size`.

## 1.53.6 (March 09, 2021)

ENHANCEMENTS:
* Resource `tencentcloud_eip` support `internet_max_bandwidth_out` modification.
* Resource `tencentcloud_kubernetes_cluster` add `hostname` to support node hostname setting.
* Resource `tencentcloud_kubernetes_scale_worker` add `hostname` to support node hostname setting.

## 1.53.5 (March 01, 2021)

ENHANCEMENTS:

* Resource `tencentcloud_clb_instance` add `internet_charge_type`, `internet_bandwidth_max_out` to support internet traffic setting with OPEN CLB instance.
* Resource `tencentcloud_clb_rule` add `http2_switch` to support HTTP2 protocol setting.
* Resource `tencentcloud_kubernetes_cluster` add `lan_ip` to show node LAN IP.
* Resource `tencentcloud_kubernetes_scale_worker` add `lan_ip` to show node LAN IP.
* Resource `tencentcloud_kubernetes_cluster_attachment` add `state` to show node state.
* Resource `tencentcloud_clb_rule` support certificate modifying.
* Data Source `tencentcloud_clb_instances` add `internet_charge_type`, `internet_bandwidth_max_out`.
* Data Source `tencentcloud_clb_rules` add `http2_switch`.

BUG FIXES:

* Resource: `tencentcloud_clb_attachment` fix bug that attach more than 20 targets will failed.

## 1.53.4 (February 08, 2021)

ENHANCEMENTS:

* Resource `tencentcloud_kubernetes_scale_worker` add `data_disk`, `docker_graph_path` to support advanced instance setting.
* Resource `tencentcloud_instance` add tags to the disks created with the instance.

BUG FIXES:

* Resource: `tencentcloud_kubernetes_cluster_attachment` fix bug that only one extra argument set successfully.
* Resource: `tencentcloud_as_scaling_policy` fix bug that missing required parameters error happened when update metric parameters.

## 1.53.3 (February 02, 2021)

ENHANCEMENTS:

* Data Source `tencentcloud_cbs_storages` add `throughput_performance` to support adding extra performance to the cbs resources.
* Resource `tencentcloud_kubernetes_cluster_attachment` add `hostname` to support setting hostname with the attached instance.

## 1.53.2 (February 01, 2021)

ENHANCEMENTS:

* Resource `tencentcloud_cbs_storage` add `throughput_performance` to support adding extra performance to the cbs resources.

BUG FIXES:

* Resource: `tencentcloud_cos_bucket` fix bug that error happens when applying unsupported logging region.
* Resource: `tencentcloud_as_scaling_policy` fix bug that missing required parameters error happened when update metric parameters.

## 1.53.1 (January 23, 2021)

ENHANCEMENTS:

* Resource `tencentcloud_instance` add `throughput_performance` to support adding extra performance to the data disks.
* Resource `tencentcloud_kubernetes_cluster_attachment` add `file_system`, `auto_format_and_mount` and `mount_target` to support advanced instance setting.
* Resource `tencentcloud_kubernetes_node_pool` add `file_system`, `auto_format_and_mount` and `mount_target` to support advanced instance setting.
* Resource `tencentcloud_kubernetes_node_pool` add `scaling_mode` to support scaling mode setting.
* Resource `tencentcloud_kubernetes` support version upgrade.

BUG FIXES:

* Resource: `tencentcloud_gaap_http_rule` fix bug that exception happens when create more than one rule.

## 1.53.0 (January 15, 2021)

FEATURES:

* **New Resource**: `tencentcloud_ssl_pay_certificate` to support ssl pay certificate.

ENHANCEMENTS:

* Resource `tencentcloud_ccn` add `charge_type` to support billing mode setting.
* Resource `tencentcloud_ccn` add `bandwidth_limit_type` to support the speed limit type setting.
* Resource `tencentcloud_ccn_bandwidth_limit` add `dst_region` to support destination area restriction setting.
* Resource `tencentcloud_cdn_domain` add `range_origin_switch` to support range back to source configuration.
* Resource `tencentcloud_cdn_domain` add `rule_cache` to support advanced path cache configuration.
* Resource `tencentcloud_cdn_domain` add `request_header` to support request header configuration.
* Data Source `tencentcloud_ccn_instances` add `charge_type` to support billing mode.
* Data Source `tencentcloud_ccn_instances` add `bandwidth_limit_type` to support the speed limit type.
* Data Source `tencentcloud_ccn_bandwidth_limit` add `dst_region` to support destination area restriction.
* Data Source `tencentcloud_cdn_domains` add `range_origin_switch` to support range back to source configuration.
* Data Source `tencentcloud_cdn_domains` add `rule_cache` to support advanced path cache configuration.
* Data Source `tencentcloud_cdn_domains` add `request_header` to support request header configuration.

## 1.52.0 (December 28, 2020)

FEATURES:

* **New Resource**: `tencentcloud_kubernetes_node_pool` to support node management.

DEPRECATED:

* Resource: `tencentcloud_kubernetes_as_scaling_group` replaced by `tencentcloud_kubernetes_node_pool`.

## 1.51.1 (December 22, 2020)

ENHANCEMENTS:

* Resource `tencentcloud_kubernetes_cluster_attachment` add `extra_args` to support node extra arguments setting.
* Resource `tencentcloud_cos_bucket` add `log_enbale`, `log_target_bucket` and `log_prefix` to support log status setting.

## 1.51.0 (December 15, 2020)

FEATURES:

* **New Resource**: `tencentcloud_tcr_vpc_attachment`
* **New Data Source**: `tencentcloud_tcr_vpc_attachments` 

ENHANCEMENTS:

* Resource: `tencentcloud_kubernetes_cluster` support `name`, `project_id` and `description` modification.
* Doc: optimize document.

## 1.50.0 (December 08, 2020)

FEATURES:

* **New Resource**: `tencentcloud_address_template`
* **New Resource**: `tencentcloud_address_template_group`
* **New Resource**: `tencentcloud_protocol_template`
* **New Resource**: `tencentcloud_protocol_template_group`
* **New Data Source**: `tencentcloud_address_templates` 
* **New Data Source**: `tencentcloud_address_template_groups` 
* **New Data Source**: `tencentcloud_protocol_templates` 
* **New Data Source**: `tencentcloud_protocol_template_groups` 

ENHANCEMENTS:

* Resource `tencentcloud_sercurity_group_rule` add `address_template` and `protocol_template` to support building new security group rule with resource `tencentcloud_address_template` and `tencentcloud_protocol_template`.
* Doc: optimize document directory.

BUG FIXES:

* Resource: `tencentcloud_cos_bucket` fix bucket name validator.

## 1.49.1 (December 01, 2020)

ENHANCEMENTS:

* Doc: Update directory of document.

## 1.49.0 (November 27, 2020)

FEATURES:

* **New Resource**: `tencentcloud_tcr_instance`
* **New Resource**: `tencentcloud_tcr_token`
* **New Resource**: `tencentcloud_tcr_namespace`
* **New Resource**: `tencentcloud_tcr_repository`
* **New Data Source**: `tencentcloud_tcr_instances` 
* **New Data Source**: `tencentcloud_tcr_tokens` 
* **New Data Source**: `tencentcloud_tcr_namespaces` 
* **New Data Source**: `tencentcloud_tcr_repositories` 
* **New Resource**: `tencentcloud_cos_bucket_policy`

ENHANCEMENTS:

* Resource: `tencentcloud_kubernetes_as_scaling_group` support `max_size` and `min_size` modification.

## 1.48.0 (November 20, 2020)

FEATURES:

* **New Resource**: `tencentcloud_sqlserver_basic_instance`
* **New Data Source**: `tencentcloud_sqlserver_basic_instances` 

ENHANCEMENTS:

* Resource: `tencentcloud_clb_listener` support configure HTTP health check for TCP listener([#539](https://github.com/tencentcloudstack/terraform-provider-tencentcloud/issues/539)).
* Resource: `tencentcloud_clb_listener` add computed argument `target_type`.
* Data Source: `tencentcloud_clb_listeners` support getting HTTP health check config for TCP listener.

DEPRECATED:
* Resource: `tencentcloud_clb_target_group_attachment`: optional argument `targrt_group_id` is no longer supported, replace by `target_group_id`.

## 1.47.0 (November 13, 2020)

ENHANCEMENTS:
* Resource: `tencentcloud_clb_listener` support import.
* Resource: `tencentcloud_clb_listener` add computed argument `listener_id`.
* Resource: `tencentcloud_clb_listener_rule` support import.
* Resource: `tencentcloud_cdn_domain` add example that use COS bucket url as origin.
* Resource: `tencentcloud_sqlserver_instance` add new argument `tags`.
* Resource: `tencentcloud_sqlserver_readonly_instance` add new argument `tags`.
* Resource: `tencentcloud_elasticsearch_instance` support `node_type` and `disk_size` modification.
* Data Source: `tencentcloud_instance_types` add argument `exclude_sold_out` to support filtering sold out instance types. 
* Data Source: `tencentcloud_sqlserver_instances` add new argument `tags`.
* Data Source: `tencentcloud_instance_types` add argument `exclude_sold_out` to support filtering sold out instance types. 

BUG FIXES:

* Resource: `tencentcloud_elasticsearch_instance` fix inconsistent bug.
* Resource: `tencentcloud_redis_instance` fix incorrect number when updating `mem_size`.
* Data Source: `tencentcloud_redis_instances` fix incorrect number for `mem_size`.

## 1.46.4 (November 6, 2020)

BUG FIXES:
* Resource: `tencentcloud_kubernetes_cluster` fix force replacement when updating `docker_graph_path`.

## 1.46.3 (November 6, 2020)

ENHANCEMENTS:
* Resource: `tencentcloud_kubernetes_cluster` add more values with argument `cluster_os` to support linux OS system.

## 1.46.2 (November 5, 2020)

ENHANCEMENTS:

* Resource: `tencentcloud_kubernetes_cluster` add new argument `kube_config`.
* Resource: `tencentcloud_kubernetes_cluster` add value `tlinux2.4x86_64` with argument `cluster_os` to support linux OS system.
* Resource: `tencentcloud_kubernetes_cluster` add new argument `mount_target` to support set disk mount path.
* Resource: `tencentcloud_kubernetes_cluster` add new argument `docker_graph_path` to support set docker graph path.
* Resource: `tencentcloud_clb_redirection` add new argument `delete_all_auto_rewirte` to delete all auto-associated redirection when destroying the resource.
* Resource: `tencentcloud_kubernetes_scale_worker` add new argument `labels` to support scale worker labels.
* Data Source: `tencentcloud_kubernetes_clusters` add new argument `kube_config`.
* Data Source: `tencentcloud_availability_regions` support getting local region info by setting argument `name` with value `default`.
* Docs: update argument description.

BUG FIXES:

* Resource: `tencentcloud_clb_redirection` fix inconsistent bug when creating more than one auto redirection.
* Resource: `tencentcloud_redis_instance` fix updating issue when redis `type_id` is set `5`.

## 1.46.1 (October 29, 2020)

ENHANCEMENTS:

* Resource: `tencentcloud_cos_bucket` add new argument `cos_bucket_url`.
* Resource: `tencentcloud_nat_gateway` add new argument `tags`.
* Resource: `tencentcloud_postgresql_instance` add new argument `tags`.
* Data Source: `tencentcloud_cos_buckets` add new argument `cos_bucket_url`.
* Data Source: `tencentcloud_nat_gateways` add new argument `tags`.
* Data Source: `tencentcloud_postgresql_instances` add new argument `tags`.

## 1.46.0 (October 26, 2020)

FEATURES:

* **New Resource**: `tencentcloud_api_gateway_api`
* **New Resource**: `tencentcloud_api_gateway_service`
* **New Resource**: `tencentcloud_api_gateway_custom_domain`
* **New Resource**: `tencentcloud_api_gateway_usage_plan`
* **New Resource**: `tencentcloud_api_gateway_usage_plan_attachment`
* **New Resource**: `tencentcloud_api_gateway_ip_strategy`
* **New Resource**: `tencentcloud_api_gateway_strategy_attachment`
* **New Resource**: `tencentcloud_api_gateway_api_key`
* **New Resource**: `tencentcloud_api_gateway_api_key_attachment`
* **New Resource**: `tencentcloud_api_gateway_service_release`
* **New Data Source**: `tencentcloud_api_gateway_apis` 
* **New Data Source**: `tencentcloud_api_gateway_services` 
* **New Data Source**: `tencentcloud_api_gateway_throttling_apis` 
* **New Data Source**: `tencentcloud_api_gateway_throttling_services` 
* **New Data Source**: `tencentcloud_api_gateway_usage_plans`
* **New Data Source**: `tencentcloud_api_gateway_ip_strategies`
* **New Data Source**: `tencentcloud_api_gateway_customer_domains`
* **New Data Source**: `tencentcloud_api_gateway_usage_plan_environments`
* **New Data Source**: `tencentcloud_api_gateway_api_keys`

## 1.45.3 (October 21, 2020)

BUG FIXES:

* Resource: `tencentcloud_sqlserver_instance` Fix the error of releasing associated resources when destroying sqlserver postpaid instance.
* Resource: `tencentcloud_sqlserver_readonly_instance` Fix the bug that the instance cannot be recycled when destroying sqlserver postpaid instance.
* Resource: `tencentcloud_clb_instance` fix force new when updating tags.
* Resource: `tencentcloud_redis_backup_config` fix doc issues.
* Resource: `tencentcloud_instance` fix `keep_image_login` force new issue when updating terraform version.
* Resource: `tencentcloud_clb_instance` fix tag creation bug.

## 1.45.2 (October 19, 2020)

BUG FIXES:
* Resource: `tencentcloud_mysql_instance` fix creating prepaid instance error.

## 1.45.1 (October 16, 2020)

ENHANCEMENTS:

* Resource: `tencentcloud_clb_target_group_instance_attachment` update doc.
* Resource: `tencentcloud_clb_target_group_attachment` update doc.

## 1.45.0 (October 15, 2020)

FEATURES:

* **New Resource**: `tencentcloud_clb_target_group_attachment`
* **New Resource**: `tencentcloud_clb_target_group`
* **New Resource**: `tencentcloud_clb_target_group_instance_attachment`
* **New Resource**: `tencentcloud_sqlserver_publish_subscribe`
* **New Resource**: `tencentcloud_vod_adaptive_dynamic_streaming_template`
* **New Resource**: `tencentcloud_vod_procedure_template`
* **New Resource**: `tencentcloud_vod_snapshot_by_time_offset_template`
* **New Resource**: `tencentcloud_vod_image_sprite_template`
* **New Resource**: `tencentcloud_vod_super_player_config`
* **New Data Source**: `tencentcloud_clb_target_groups`
* **New Data Source**: `tencentcloud_sqlserver_publish_subscribes` 
* **New Data Source**: `tencentcloud_vod_adaptive_dynamic_streaming_templates`
* **New Data Source**: `tencentcloud_vod_image_sprite_templates`
* **New Data Source**: `tencentcloud_vod_procedure_templates`
* **New Data Source**: `tencentcloud_vod_snapshot_by_time_offset_templates`
* **New Data Source**: `tencentcloud_vod_super_player_configs`

ENHANCEMENTS:

* Resource: `tencentcloud_clb_listener_rule` add new argument `target_type` to support backend target type with rule.
* Resource: `tencentcloud_mysql_instance` modify argument `engine_version` to support mysql 8.0.
* Resource: `tencentcloud_clb_listener_rule` add new argument `forward_type` to support backend protocol([#522](https://github.com/tencentcloudstack/terraform-provider-tencentcloud/issues/522)).
* Resource: `tencentcloud_instance` add new argument `keep_image_login` to support keeping image login.
* Resource: `tencentcloud_kubernetes_cluster` add new argument `extra_args` to support Kubelet.
* Resource: `tencentcloud_kubernetes_scale_worker` add new argument `extra_args` to support Kubelet.
* Resource: `tencentcloud_kubernetes_as_scaling_group` add new argument `extra_args` to support Kubelet.

## 1.44.0 (September 25, 2020)

FEATURES:

* **New Resource**: `tencentcloud_cynosdb_cluster`
* **New Resource**: `tencentcloud_cynosdb_readonly_instance`.
* **New Data Source**: `tencentcloud_cynosdb_clusters`
* **New Data Source**: `tencentcloud_cynosdb_readonly_instances`.

ENHANCEMENTS:

* Resource: `tencentcloud_mongodb_standby_instance` change example type to `POSTPAID`.
* Resource: `tencentcloud_instance` add new argument `encrypt` to support data disk with encrypt.
* Resource: `tencentcloud_elasticsearch` add new argument `encrypt` to support disk with encrypt.
* Resource: `tencentcloud_kubernetes_cluster` add new argument `cam_role_name` to support authorization with instances.

## 1.43.0 (September 18, 2020)

FEATURES:

* **New Resource**: `tencentcloud_image`
* **New Resource**: `tencentcloud_audit`
* **New Data Source**: `tencentcloud_audits` 
* **New Data Source**: `tencentcloud_audit_cos_regions`
* **New Data Source**: `tencentcloud_audit_key_alias`

ENHANCEMENTS:

* Resource: `tencentcloud_instance` add new argument `data_disk_snapshot_id` to support data disk with `SnapshotId`([#469](https://github.com/tencentcloudstack/terraform-provider-tencentcloud/issues/469))
* Data Source: `tencentcloud_instances` support filter by tags.

## 1.42.2 (September 14, 2020)

BUG FIXES:
* Resource: `tencentcloud_instance` fix `key_name` update error([#515](https://github.com/tencentcloudstack/terraform-provider-tencentcloud/issues/515)).

## 1.42.1 (September 10, 2020)

BUG FIXES:

* Resource: `tencentcloud_mongodb_instance` Fix the error of releasing associated resources when destroying mongodb postpaid instance.
* Resource: `tencentcloud_mongodb_sharding_instance` Fix the error of releasing associated resources when destroying mongodb postpaid sharding instance.
* Resource: `tencentcloud_mongodb_standby_instance` Fix the error of releasing associated resources when destroying mongodb postpaid standby instance.

## 1.42.0 (September 8, 2020)

FEATURES:

* **New Resource**: `tencentcloud_ckafka_topic`
* **New Data Source**: `tencentcloud_ckafka_topics` 

ENHANCEMENTS:

* Doc: optimize document directory.
* Resource: `tencentcloud_mongodb_instance`, `tencentcloud_mongodb_sharding_instance` and `tencentcloud_mongodb_standby_instance` remove system reserved tag `project`.

## 1.41.3 (September 3, 2020)

ENHANCEMENTS:

* Resource: `tencentcloud_vpc_acl_attachment` perfect example field `subnet_ids` to `subnet_id`([#505](https://github.com/tencentcloudstack/terraform-provider-tencentcloud/issues/505)).
* Resource: `tencentcloud_cbs_storage_attachment` support import.
* Resource: `tencentcloud_eip_association` support import.
* Resource: `tencentcloud_route_table_entry` support import.
* Resource: `tencentcloud_acl_attachment` support import.

## 1.41.2 (August 28, 2020)

BUG FIXES:
* Resource: `tencentcloud_vpn_connection` fix `security_group_policy` update issue when apply repeatedly.
* Resource: `tencentcloud_vpn_connection` fix inconsistent state when deleted on console.

## 1.41.1 (August 27, 2020)

BUG FIXES:

* Resource: `tencentcloud_vpn_gateway` fix force new issue when apply repeatedly.
* Resource: `tencentcloud_vpn_connection` fix force new issue when apply repeatedly.
* Resource: `tencentcloud_instance` support for adjusting `internet_max_bandwidth_out` without forceNew when attribute `internet_charge_type` within `TRAFFIC_POSTPAID_BY_HOUR`,`BANDWIDTH_POSTPAID_BY_HOUR`,`BANDWIDTH_PACKAGE` ([#498](https://github.com/tencentcloudstack/terraform-provider-tencentcloud/issues/498)).

## 1.41.0 (August 17, 2020)

FEATURES:

* **New Resource**: `tencentcloud_sqlserver_instance`
* **New Resource**: `tencentcloud_sqlserver_readonly_instance`
* **New Resource**: `tencentcloud_sqlserver_db`
* **New Resource**: `tencentcloud_sqlserver_account`
* **New Resource**: `tencentcloud_sqlserver_db_account_attachment`
* **New Resource**: `tencentcloud_vpc_acl`
* **New Resource**: `tencentcloud_vpc_acl_attachment`
* **New Resource**: `tencentcloud_ckafka_acl`
* **New Resource**: `tencentcloud_ckafka_user`
* **New Data Source**: `tencentcloud_sqlserver_instance`
* **New Data Source**: `tencentcloud_sqlserver_readonly_groups`
* **New Data Source**: `tencentcloud_vpc_acls`
* **New Data Source**: `tencentcloud_ckafka_acls`
* **New Data Source**: `tencentcloud_ckafka_users`

DEPRECATED:

* Data Source: `tencentcloud_cdn_domains` optional argument `offset` is no longer supported.

ENHANCEMENTS:

* Resource: `tencentcloud_mongodb_instance`, `tencentcloud_mongodb_sharding_instance` and `tencentcloud_mongodb_standby_instance` remove spec update validation.

## 1.40.3 (August 11, 2020)

ENHANCEMENTS:

* Data Source: `tencentcloud_kubernetes_clusters`add new attributes `cluster_as_enabled`,`node_name_type`,`cluster_extra_args`,`network_type`,`is_non_static_ip_mode`,`kube_proxy_mode`,`service_cidr`,`eni_subnet_ids`,`claim_expired_seconds` and `deletion_protection`.

BUG FIXES:

* Resource: `tencentcloud_vpn_gateway` fix creation of instance when `vpc_id` is specified.
* Resource: `tencentcloud_vpn_connection` fix creation of instance when `vpc_id` is specified.
* Resource: `tencentcloud_instance` fix `internet_charge_type` inconsistency when public ip is not allocated.

## 1.40.2 (August 08, 2020)

BUG FIXES:

* Resource: `tencentcloud_instance` fix accidentally fail to delete prepaid instance ([#485](https://github.com/tencentcloudstack/terraform-provider-tencentcloud/issues/485)).

## 1.40.1 (August 05, 2020)

BUG FIXES:

* Resource: `tencentcloud_vpn_connection` fix mulit `security_group_policy` is not supported ([#487](https://github.com/tencentcloudstack/terraform-provider-tencentcloud/issues/487)).

## 1.40.0 (July 31, 2020)

FEATURES:

* **New Resource**: `tencentcloud_mongodb_standby_instance`

ENHANCEMENTS:

* Resource: `tencentcloud_gaap_http_rule` argument `realservers` now is optional.
* Resource: `tencentcloud_kubernetes_cluster` supports multiple `availability_zone`.
* Data Source: `tencentcloud_mongodb_instances` add new argument `charge_type` and `auto_renew_flag` to support prepaid type.
* Resource: `tencentcloud_mongodb_instance` supports prepaid type, new mongodb SDK version `2019-07-25` and standby instance.
* Resource: `tencentcloud_mongodb_sharding_instance` supports prepaid type, new mongodb SDK version `2019-07-25` and standby instance.
* Resource: `tencentcloud_security_group_lite_rule` refine update process and doc.

BUG FIXES:

* Resource: `tencentcloud_instance` fix set `key_name` error.

## 1.39.0 (July 18, 2020)

ENHANCEMENTS:

* upgrade terraform 0.13
* update readme to new repository

## 1.38.3 (July 13, 2020)

ENHANCEMENTS:

* Data Source: `tencentcloud_images` supports list of snapshots.
* Resource: `tencentcloud_kubernetes_cluster_attachment` add new argument `worker_config` to support config with existing instances.
* Resource: `tencentcloud_ccn` add new argument `tags` to support tags settings.
* Resource: `tencentcloud_cfs_file_system` add new argument `tags` to support tags settings.

BUG FIXES:

* Resource: `tencentcloud_gaap_layer4_listener` fix error InvalidParameter when destroy resource.
* Resource: `tencentcloud_gaap_layer7_listener` fix error InvalidParameter when destroy resource.
* Resource: `tencentcloud_cdn_domain` fix incorrect setting `server_certificate_config`, `client_certificate_config` caused the program to crash.

## 1.38.2 (July 03, 2020)

BUG FIXES:

* Resource: `tencentcloud_instance` fix `allocate_public_ip` inconsistency when eip is attached to the cvm.
* Resource: `tencentcloud_mysql_instance` fix auto-forcenew on `charge_type` and `pay_type` when upgrading terraform version. ([#459](https://github.com/tencentcloudstack/terraform-provider-tencentcloud/pull/459)).

## 1.38.1 (June 30, 2020)

BUG FIXES:

* Resource: `tencentcloud_cos_bucket` fix creation failure.

## 1.38.0 (June 29, 2020)

FEATURES:

* **New Data Source**: `tencentcloud_cdn_domains`

BUG FIXES:

* Resource: `tencentcloud_gaap_http_domain` fix a condition for setting client certificate ids([#454](https://github.com/tencentcloudstack/terraform-provider-tencentcloud/pull/454)).

## 1.37.0 (June 23, 2020)

FEATURES:
* **New Resource**: `tencentcloud_postgresql_instance`
* **New Data Source**: `tencentcloud_postgresql_instances`
* **New Data Source**: `tencentcloud_postgresql_speccodes`
* **New Data Source**: `tencentcloud_sqlserver_zone_config`

ENHANCEMENTS:

* Resource: `tencentcloud_mongodb_instance` support more machine type.

## 1.36.1 (June 12, 2020)

ENHANCEMENTS:

* Resource: `tencentcloud_kubernetes_cluster` add new argument `labels`.
* Resource: `tencentcloud_kubernetes_as_scaling_group` add new argument `labels`.
* Resource: `tencentcloud_cos_bucket` add new arguments `encryption_algorithm` and `versioning_enable`.

## 1.36.0 (June 08, 2020)

FEATURES:

* **New Data Source**: `tencentcloud_availability_regions`

ENHANCEMENTS: 

* Data Source: `tencentcloud_redis_instances` add new argument `charge_type` to support prepaid type.
* Resource: `tencentcloud_redis_instance` add new argument `charge_type`, `prepaid_period` and `force_delete` to support prepaid type.
* Resource: `tencentcloud_mysql_instance` add new argument `force_delete` to support soft deletion.
* Resource: `tencentcloud_mysql_readonly_instance` add new argument `force_delete` to support soft deletion.

BUG FIXES:

* Resource: `tencentcloud_instance` fix `allocate_public_ip` inconsistency when eip is attached to the cvm.

DEPRECATED:
* Data Source: `tencentcloud_mysql_instances`: optional argument `pay_type` is no longer supported, replace by `charge_type`.
* Resource: `tencentcloud_mysql_instance`: optional arguments `pay_type` and `period` are no longer supported, replace by `charge_type` and `prepaid_period`.
* Resource: `tencentcloud_mysql_readonly_instance`: optional arguments `pay_type` and `period` are no longer supported, replace by `charge_type` and `prepaid_period`.
* Resource: `tencentcloud_tcaplus_group` replace by `tencentcloud_tcaplus_tablegroup`
* Data Source: `tencentcloud_tcaplus_groups` replace by `tencentcloud_tcaplus_tablegroups`
* Resource: `tencentcloud_tcaplus_tablegroup`,`tencentcloud_tcaplus_idl` and `tencentcloud_tcaplus_table`  arguments `group_id`/`group_name`  replace by `tablegroup_id`/`tablegroup_name`
* Data Source: `tencentcloud_tcaplus_groups`,`tencentcloud_tcaplus_idls` and `tencentcloud_tcaplus_tables` arguments `group_id`/`group_name`  replace by `tablegroup_id`/`tablegroup_name`

## 1.35.1 (June 02, 2020)

ENHANCEMENTS: 

* Resource: `tencentcloud_as_scaling_config`, `tencentcloud_eip` and `tencentcloud_kubernetes_cluster` remove the validate function of `internet_max_bandwidth_out`.
* Resource: `tencentcloud_vpn_gateway` update available value of `bandwidth`.

## 1.35.0 (June 01, 2020)

FEATURES:

* **New Data Source**: `tencentcloud_elasticsearch_instances`
* **New Resource**: `tencentcloud_elasticsearch_instance`

## 1.34.0 (May 28, 2020)

ENHANCEMENTS: 

* upgrade terraform-plugin-sdk

## 1.33.2 (May 25, 2020)

DEPRECATED:
* Data Source: `tencentcloud_tcaplus_applications` replace by `tencentcloud_tcaplus_clusters`,optional arguments `app_id` and `app_name` are no longer supported, replace by `cluster_id` and `cluster_name`
* Data Source: `tencentcloud_tcaplus_zones` replace by `tencentcloud_tcaplus_groups`,optional arguments `app_id`,`zone_id` and `zone_name` are no longer supported, replace by `cluster_id`,`group_id` and `cluster_name`
* Data Source: `tencentcloud_tcaplus_tables` optional arguments `app_id` and `zone_id` are no longer supported, replace by `cluster_id` and `group_id`
* Data Source: `tencentcloud_tcaplus_idls`: optional argument `app_id` is no longer supported, replace by `cluster_id`.
* Resource: `tencentcloud_tcaplus_application` replace by `tencentcloud_tcaplus_cluster`,input argument `app_name` is no longer supported, replace by `cluster_name`
* Resource: `tencentcloud_tcaplus_zone` replace by `tencentcloud_tcaplus_group`, input arguments `app_id` and `zone_name` are no longer supported, replace by `cluster_id` and `group_name`
* Resource: `tencentcloud_tcaplus_idl` input arguments `app_id` and `zone_id` are no longer supported, replace by `cluster_id` and `group_id`
* Resource: `tencentcloud_tcaplus_table` input arguments `app_id`and `zone_id` are no longer supported, replace by `cluster_id` and `group_id`
* Resource: `tencentcloud_redis_instance`: optional argument `type` is no longer supported, replace by `type_id`.
* Data Source: `tencentcloud_redis_instances`: output argument `type` is no longer supported, replace by `type_id`.
* Data Source: `tencentcloud_redis_zone_config`: output argument `type` is no longer supported, replace by `type_id`.

## 1.33.1 (May 22, 2020)

ENHANCEMENTS: 

* Data Source: `tencentcloud_redis_instances` add new argument `type_id`, `redis_shard_num`, `redis_replicas_num`
* Data Source: `tencentcloud_redis_zone_config` add output argument `type_id` and new output argument `type_id`, `redis_shard_nums`, `redis_replicas_nums`
* Data Source: `tencentcloud_ccn_instances` add new type `VPNGW` for field `instance_type`
* Data Source: `tencentcloud_vpn_gateways` add new type `CCN` for field `type`
* Resource: `tencentcloud_redis_instance` add new argument `type_id`, `redis_shard_num`, `redis_replicas_num`
* Resource: `tencentcloud_ccn_attachment` add new type `CNN_INSTANCE_TYPE_VPNGW` for field `instance_type`
* Resource: `tencentcloud_vpn_gateway` add new type `CCN` for field `type`

BUG FIXES:

* Resource: `tencentcloud_cdn_domain` fix `https_config` inconsistency after apply([#413](https://github.com/tencentcloudstack/terraform-provider-tencentcloud/issues/413)).

DEPRECATED:

* Resource: `tencentcloud_redis_instance`: optional argument `type` is no longer supported, replace by `type_id`.
* Data Source: `tencentcloud_redis_instances`: output argument `type` is no longer supported, replace by `type_id`.
* Data Source: `tencentcloud_redis_zone_config`: output argument `type` is no longer supported, replace by `type_id`.

## 1.33.0 (May 18, 2020)

FEATURES:

* **New Data Source**: `tencentcloud_monitor_policy_conditions`
* **New Data Source**: `tencentcloud_monitor_data`
* **New Data Source**: `tencentcloud_monitor_product_event`
* **New Data Source**: `tencentcloud_monitor_binding_objects`
* **New Data Source**: `tencentcloud_monitor_policy_groups`
* **New Data Source**: `tencentcloud_monitor_product_namespace`
* **New Resource**: `tencentcloud_monitor_policy_group`
* **New Resource**: `tencentcloud_monitor_binding_object`
* **New Resource**: `tencentcloud_monitor_binding_receiver`

ENHANCEMENTS: 

* Data Source: `tencentcloud_instances` add new output argument `instance_charge_type_prepaid_renew_flag`.
* Data Source: `tencentcloud_cbs_storages` add new output argument `prepaid_renew_flag`.
* Data Source: `tencentcloud_cbs_storages` add new output argument `charge_type`.
* Resource: `tencentcloud_instance` support update with argument `instance_charge_type_prepaid_renew_flag`.
* Resource: `tencentcloud_cbs_storage` add new argument `force_delete`.
* Resource: `tencentcloud_cbs_storage` add new argument `charge_type`.
* Resource: `tencentcloud_cbs_storage` add new argument `prepaid_renew_flag`.
* Resource: `tencentcloud_cdn_domain` add new argument `full_url_cache`([#405](https://github.com/tencentcloudstack/terraform-provider-tencentcloud/issues/405)).

DEPRECATED:

* Resource: `tencentcloud_cbs_storage`: optional argument `period` is no longer supported.

## 1.32.1 (April 30, 2020)

ENHANCEMENTS: 

* Resource: `tencentcloud_ccn_attachment` add new argument `ccn_uin`.
* Resource: `tencentcloud_instance` add new argument `force_delete`.

BUG FIXES:

* Resource: `tencentcloud_scf_function` fix update `zip_file`.

## 1.32.0 (April 20, 2020)

FEATURES:

* **New Resource**: `tencentcloud_kubernetes_cluster_attachment`([#285](https://github.com/tencentcloudstack/terraform-provider-tencentcloud/issues/285)).

ENHANCEMENTS: 

* Resource: `tencentcloud_cdn_domain` add new attribute `cname`([#395](https://github.com/tencentcloudstack/terraform-provider-tencentcloud/issues/395)).

BUG FIXES:

* Resource: `tencentcloud_cos_bucket_object` mark the object as destroyed when the object not exist.

## 1.31.2 (April 17, 2020)

ENHANCEMENTS: 

* Resource: `tencentcloud_cbs_storage` support modify `tags`.

## 1.31.1 (April 14, 2020)

BUG FIXES: 

* Resource: `tencentcloud_keypair` fix bug when trying to destroy resources containing CVM and key pair([#375](https://github.com/tencentcloudstack/terraform-provider-tencentcloud/issues/375)).
* Resource: `tencentcloud_clb_attachment` fix bug when trying to destroy multiple attachments in the array. 
* Resource: `tencentcloud_cam_group_membership` fix bug when trying to destroy multiple users in the array. 

ENHANCEMENTS:

* Resource: `tencentcloud_mysql_account` add new argument `host`([#372](https://github.com/tencentcloudstack/terraform-provider-tencentcloud/issues/372)).
* Resource: `tencentcloud_mysql_account_privilege` add new argument `account_host`([#372](https://github.com/tencentcloudstack/terraform-provider-tencentcloud/issues/372)).
* Resource: `tencentcloud_mysql_privilege` add new argument `account_host`([#372](https://github.com/tencentcloudstack/terraform-provider-tencentcloud/issues/372)).
* Resource: `tencentcloud_mysql_readonly_instance` check master monitor data before create([#379](https://github.com/tencentcloudstack/terraform-provider-tencentcloud/issues/379)).
* Resource: `tencentcloud_tcaplus_application` remove the pull password from server. 
* Resource: `tencentcloud_instance` support import `allocate_public_ip`([#382](https://github.com/tencentcloudstack/terraform-provider-tencentcloud/issues/382)).
* Resource: `tencentcloud_redis_instance` add two redis types.
* Data Source: `tencentcloud_vpc_instances` add new argument `cidr_block`,`tag_key` ([#378](https://github.com/tencentcloudstack/terraform-provider-tencentcloud/issues/378)).
* Data Source: `tencentcloud_vpc_route_tables` add new argument `tag_key`,`vpc_id`,`association_main` ([#378](https://github.com/tencentcloudstack/terraform-provider-tencentcloud/issues/378)).
* Data Source: `tencentcloud_vpc_subnets` add new argument `cidr_block`,`tag_key`,`is_remote_vpc_snat` ([#378](https://github.com/tencentcloudstack/terraform-provider-tencentcloud/issues/378)).
* Data Source: `tencentcloud_mysql_zone_config` and `tencentcloud_redis_zone_config` remove region check.

## 1.31.0 (April 07, 2020)

FEATURES:

* **New Resource**: `tencentcloud_cdn_domain`

ENHANCEMENTS:

* Data Source: `tencentcloud_cam_users` add new argument `user_id`.
* Resource: `tencentcloud_vpc` add retry logic.

BUG FIXES: 

* Resource: `tencentcloud_instance` fix timeout error when modify password.

## 1.30.7 (March 31, 2020)

BUG FIXES: 

* Resource: `tencentcloud_kubernetes_as_scaling_group` set a value to argument `key_ids` cause error .

## 1.30.6 (March 30, 2020)

ENHANCEMENTS:

* Resource: `tencentcloud_tcaplus_idl` add new argument `zone_id`. 
* Resource: `tencentcloud_cam_user` add new argument `force_delete`.([#354](https://github.com/tencentcloudstack/terraform-provider-tencentcloud/issues/354))
* Data Source: `tencentcloud_vpc_subnets` add new argument `vpc_id`. 

## 1.30.5 (March 19, 2020)

BUG FIXES: 

* Resource: `tencentcloud_key_pair` will be replaced when `public_key` contains comment.
* Resource: `tencentcloud_scf_function` upload local file error.

ENHANCEMENTS:

* Resource: `tencentcloud_scf_function` runtime support nodejs8.9 and nodejs10.15. 

## 1.30.4 (March 10, 2020)

BUG FIXES:

* Resource: `tencentcloud_cam_policy` fix read nil issue when the resource is not exist.([#344](https://github.com/tencentcloudstack/terraform-provider-tencentcloud/issues/#344)).
* Resource: `tencentcloud_key_pair` will be replaced when the end of `public_key` contains spaces([#343](https://github.com/tencentcloudstack/terraform-provider-tencentcloud/issues/343)).
* Resource: `tencentcloud_scf_function` fix trigger does not support cos_region.

ENHANCEMENTS:

* Resource: `tencentcloud_kubernetes_cluster` add new attributes `cluster_os_type`,`cluster_internet`,`cluster_intranet`,`managed_cluster_internet_security_policies` and `cluster_intranet_subnet_id`.


## 1.30.3 (February 24, 2020)

BUG FIXES:

* Resource: `tencentcloud_instance` fix that classic network does not support([#339](https://github.com/tencentcloudstack/terraform-provider-tencentcloud/issues/339)).

## 1.30.2 (February 17, 2020)

ENHANCEMENTS:

* Data Source: `tencentcloud_cam_policies` add new attribute `policy_id`.
* Data Source: `tencentcloud_cam_groups` add new attribute `group_id`.

## 1.30.1 (January 21, 2020)

BUG FIXES:

* Resource: `tencentcloud_dnat` fix `elastic_port` and `internal_port` type error.
* Resource: `tencentcloud_vpn_gateway` fix `state` type error.
* Resource: `tencentcloud_dayu_ddos_policy` fix that `white_ips` and `black_ips` can not be updated.
* Resource: `tencentcloud_dayu_l4_rule` fix that rule parameters can not be updated.

ENHANCEMENTS:

* Data Source: `tencentcloud_key_pairs` support regular expression search by name.

## 1.30.0 (January 14, 2020)

FEATURES:

* **New Data Source**: `tencentcloud_dayu_cc_http_policies`
* **New Data Source**: `tencentcloud_dayu_cc_https_policies`
* **New Data Source**: `tencentcloud_dayu_ddos_policies`
* **New Data Source**: `tencentcloud_dayu_ddos_policy_attachments`
* **New Data Source**: `tencentcloud_dayu_ddos_policy_cases`
* **New Data Source**: `tencentcloud_dayu_l4_rules`
* **New Data Source**: `tencentcloud_dayu_l7_rules`
* **New Resource**: `tencentcloud_dayu_cc_http_policy`
* **New Resource**: `tencentcloud_dayu_cc_https_policy`
* **New Resource**: `tencentcloud_dayu_ddos_policy`
* **New Resource**: `tencentcloud_dayu_ddos_policy_attachment`
* **New Resource**: `tencentcloud_dayu_ddos_policy_case`
* **New Resource**: `tencentcloud_dayu_l4_rule`
* **New Resource**: `tencentcloud_dayu_l7_rule`

BUG FIXES:

* gaap: optimize gaap describe: when describe resource by id but get more than 1 resources, return error directly instead of using the first result 
* Resource: `tencentcloud_eni_attachment` fix detach may failed.
* Resource: `tencentcloud_instance` remove the tag that be added by as attachment automatically([#300](https://github.com/tencentcloudstack/terraform-provider-tencentcloud/issues/300)).
* Resource: `tencentcloud_clb_listener` fix `sni_switch` type error([#297](https://github.com/tencentcloudstack/terraform-provider-tencentcloud/issues/297)).
* Resource: `tencentcloud_vpn_gateway` shows argument `prepaid_renew_flag` has changed when applied again([#298](https://github.com/tencentcloudstack/terraform-provider-tencentcloud/issues/298)).
* Resource: `tencentcloud_clb_instance` fix the bug that instance id is not set in state file([#303](https://github.com/tencentcloudstack/terraform-provider-tencentcloud/issues/303)).
* Resource: `tencentcloud_vpn_gateway` that is postpaid charge type cannot be deleted normally([#312](https://github.com/tencentcloudstack/terraform-provider-tencentcloud/issues/312)).
* Resource: `tencentcloud_vpn_gateway` add `InternalError` SDK error to triggering the retry process.
* Resource: `tencentcloud_vpn_gateway` fix read nil issue when the resource is not exist.
* Resource: `tencentcloud_clb_listener_rule` fix unclear error message of SSL type error.
* Resource: `tencentcloud_ha_vip_attachment` fix read nil issue when the resource is not exist.
* Data Source: `tencentcloud_security_group` fix `project_id` type error.
* Data Source: `tencentcloud_security_groups` fix `project_id` filter not works([#303](https://github.com/tencentcloudstack/terraform-provider-tencentcloud/issues/314)).

## 1.29.0 (January 06, 2020)

FEATURES:

* **New Data Source**: `tencentcloud_gaap_domain_error_pages`
* **New Resource**: `tencentcloud_gaap_domain_error_page`

ENHANCEMENTS:
* Data Source: `tencentcloud_vpc_instances` add new optional argument `is_default`.
* Data Source: `tencentcloud_vpc_subnets` add new optional argument `availability_zone`,`is_default`.

BUG FIXES:
* Resource: `tencentcloud_redis_instance` field security_groups are id list, not name list([#291](https://github.com/tencentcloudstack/terraform-provider-tencentcloud/issues/291)).

## 1.28.0 (December 25, 2019)

FEATURES:

* **New Data Source**: `tencentcloud_cbs_snapshot_policies`
* **New Resource**: `tencentcloud_cbs_snapshot_policy_attachment`

ENHANCEMENTS:

* doc: rewrite website index
* Resource: `tencentcloud_instance` support modifying instance type([#251](https://github.com/tencentcloudstack/terraform-provider-tencentcloud/issues/251)).
* Resource: `tencentcloud_gaap_http_domain` add new optional argument `realserver_certificate_ids`.
* Data Source: `tencentcloud_gaap_http_domains` add new output argument `realserver_certificate_ids`.

DEPRECATED:

* Resource: `tencentcloud_gaap_http_domain`: optional argument `realserver_certificate_id` is no longer supported.
* Data Source: `tencentcloud_gaap_http_domains`: output argument `realserver_certificate_id` is no longer supported.

## 1.27.0 (December 17, 2019)

FEATURES:

* **New Data Source**: `tencentcloud_tcaplus_applications`
* **New Data Source**: `tencentcloud_tcaplus_zones`
* **New Data Source**: `tencentcloud_tcaplus_tables`
* **New Data Source**: `tencentcloud_tcaplus_idls`
* **New Resource**: `tencentcloud_tcaplus_application`
* **New Resource**: `tencentcloud_tcaplus_zone`
* **New Resource**: `tencentcloud_tcaplus_idl`
* **New Resource**: `tencentcloud_tcaplus_table`

ENHANCEMENTS:

* Resource: `tencentcloud_mongodb_instance` support more instance type([#241](https://github.com/tencentcloudstack/terraform-provider-tencentcloud/issues/241)).
* Resource: `tencentcloud_kubernetes_cluster` support more instance type([#237](https://github.com/tencentcloudstack/terraform-provider-tencentcloud/issues/237)).

BUG FIXES:

* Fix bug that resource `tencentcloud_instance` delete error when instance launch failed.
* Fix bug that resource `tencentcloud_security_group` read error when response is InternalError.
* Fix bug that the type of `cluster_type` is wrong in data source `tencentcloud_mongodb_instances`([#242](https://github.com/tencentcloudstack/terraform-provider-tencentcloud/issues/242)).
* Fix bug that resource `tencentcloud_eip` unattach error([#233](https://github.com/tencentcloudstack/terraform-provider-tencentcloud/issues/233)).
* Fix bug that terraform read nil attachment resource when the attached resource of attachment resource is removed of resource CLB and CAM.
* Fix doc example error of resource `tencentcloud_nat_gateway`.

DEPRECATED:

* Resource: `tencentcloud_eip`: optional argument `applicable_for_clb` is no longer supported.

## 1.26.0 (December 09, 2019)

FEATURES:

* **New Resource**: `tencentcloud_mysql_privilege`([#223](https://github.com/tencentcloudstack/terraform-provider-tencentcloud/issues/223)).
* **New Resource**: `tencentcloud_kubernetes_as_scaling_group`([#202](https://github.com/tencentcloudstack/terraform-provider-tencentcloud/issues/202)).

ENHANCEMENTS:

* Resource: `tencentcloud_gaap_layer4_listener` support import.
* Resource: `tencentcloud_gaap_http_rule` support import.
* Resource: `tencentcloud_gaap_security_rule` support import.
* Resource: `tencentcloud_gaap_http_domain` add new optional argument `client_certificate_ids`.
* Resource: `tencentcloud_gaap_layer7_listener` add new optional argument `client_certificate_ids`.
* Data Source: `tencentcloud_gaap_http_domains` add new output argument `client_certificate_ids`.
* Data Source: `tencentcloud_gaap_layer7_listeners` add new output argument `client_certificate_ids`.

DEPRECATED:

* Resource: `tencentcloud_gaap_http_domain`: optional argument `client_certificate_id` is no longer supported.
* Resource: `tencentcloud_gaap_layer7_listener`: optional argument `client_certificate_id` is no longer supported.
* Resource: `tencentcloud_mysql_account_privilege` replaced by `tencentcloud_mysql_privilege`.
* Data Source: `tencentcloud_gaap_http_domains`: output argument `client_certificate_id` is no longer supported.
* Data Source: `tencentcloud_gaap_layer7_listeners`: output argument `client_certificate_id` is no longer supported.

BUG FIXES:

* Fix bug that resource `tencentcloud_clb_listener` 's unchangeable `health_check_switch`([#235](https://github.com/tencentcloudstack/terraform-provider-tencentcloud/issues/235)).
* Fix bug that resource `tencentcloud_clb_instance` read nil and report error.
* Fix example errors of resource `tencentcloud_cbs_snapshot_policy` and data source `tencentcloud_dnats`.

## 1.25.2 (December 04, 2019)

BUG FIXES:
* Fixed bug that the validator of cvm instance type is incorrect.

## 1.25.1 (December 03, 2019)

ENHANCEMENTS:
* Optimized error message of validators.

BUG FIXES:
* Fixed bug that the type of `state` is incorrect in data source `tencentcloud_nat_gateways`([#226](https://github.com/tencentcloudstack/terraform-provider-tencentcloud/issues/226)).
* Fixed bug that the value of `cluster_max_pod_num` is incorrect in resource `tencentcloud_kubernetes_cluster`([#228](https://github.com/tencentcloudstack/terraform-provider-tencentcloud/issues/228)).


## 1.25.0 (December 02, 2019)

ENHANCEMENTS:

* Resource: `tencentcloud_instance` support `SPOTPAID` instance. Thanks to @LipingMao ([#209](https://github.com/tencentcloudstack/terraform-provider-tencentcloud/issues/209)).
* Resource: `tencentcloud_vpn_gateway` add argument `prepaid_renew_flag` and `prepaid_period` to support prepaid VPN gateway instance creation.

BUG FIXES:
* Fixed bugs that update operations on `tencentcloud_cam_policy` do not work.
* Fixed bugs that filters on `tencentcloud_cam_users` do not work.

DEPRECATED:
 * Data Source: `tencentcloud_cam_user_policy_attachments`:`policy_type` is no longer supported.
 * Data Source: `tencentcloud_cam_group_policy_attachments`:`policy_type` is no longer supported.

## 1.24.1 (November 26, 2019)

ENHANCEMENTS:

* Resource: `tencentcloud_kubernetes_cluster` add support for `PREPAID` instance type. Thanks to @woodylic ([#204](https://github.com/tencentcloudstack/terraform-provider-tencentcloud/issues/204)).
* Resource: `tencentcloud_cos_bucket` add optional argument tags
* Data Source: `tencentcloud_cos_buckets` add optional argument tags

BUG FIXES:
* Fixed docs issues of `tencentcloud_nat_gateway`

## 1.24.0 (November 20, 2019)

FEATURES:

* **New Data Source**: `tencentcloud_ha_vips`
* **New Data Source**: `tencentcloud_ha_vip_eip_attachments`
* **New Resource**: `tencentcloud_ha_vip`
* **New Resource**: `tencentcloud_ha_vip_eip_attachment`

ENHANCEMENTS:

* Resource: `tencentcloud_kubernetes_cluster` cluster_os add new support: `centos7.6x86_64` and `ubuntu18.04.1 LTSx86_64` 
* Resource: `tencentcloud_nat_gateway` add computed argument `created_time`.

BUG FIXES:

* Fixed docs issues of CAM, DNAT and NAT_GATEWAY
* Fixed query issue that paged-query was not supported in data source `tencentcloud_dnats`
* Fixed query issue that filter `address_ip` was set incorrectly in data source `tencentcloud_eips`

## 1.23.0 (November 14, 2019)

FEATURES:

* **New Data Source**: `tencentcloud_images`
* **New Data Source**: `tencentcloud_vpn_gateways`
* **New Data Source**: `tencentcloud_customer_gateways`
* **New Data Source**: `tencentcloud_vpn_connections`
* **New Resource**: `tencentcloud_vpn_gateway`
* **New Resource**: `tencentcloud_customer_gateway`
* **New Resource**: `tencentcloud_vpn_connection`
* **Provider TencentCloud**: add `security_token` argument

ENHANCEMENTS:

* All api calls now using api3.0
* Resource: `tencentcloud_eip` add optional argument `tags`.
* Data Source: `tencentcloud_eips` add optional argument `tags`.

BUG FIXES:

* Fixed docs of CAM

## 1.22.0 (November 05, 2019)

FEATURES:

* **New Data Source**: `tencentcloud_cfs_file_systems`
* **New Data Source**: `tencentcloud_cfs_access_groups`
* **New Data Source**: `tencentcloud_cfs_access_rules`
* **New Data Source**: `tencentcloud_scf_functions`
* **New Data Source**: `tencentcloud_scf_namespaces`
* **New Data Source**: `tencentcloud_scf_logs`
* **New Resource**: `tencentcloud_cfs_file_system`
* **New Resource**: `tencentcloud_cfs_access_group`
* **New Resource**: `tencentcloud_cfs_access_rule`
* **New Resource**: `tencentcloud_scf_function`
* **New Resource**: `tencentcloud_scf_namespace`

## 1.21.2 (October 29, 2019)

BUG FIXES:

* Resource: `tencentcloud_gaap_realserver` add ip/domain exists check
* Resource: `tencentcloud_kubernetes_cluster` add error handling logic and optional argument `tags`.
* Resource: `tencentcloud_kubernetes_scale_worker` add error handling logic.
* Data Source: `tencentcloud_kubernetes_clusters` add optional argument `tags`.

## 1.21.1 (October 23, 2019)

ENHANCEMENTS:

* Updated golang to version 1.13.x

BUG FIXES:

* Fixed docs of CAM

## 1.21.0 (October 15, 2019)

FEATURES:

* **New Data Source**: `tencentcloud_cam_users`
* **New Data Source**: `tencentcloud_cam_groups`
* **New Data Source**: `tencentcloud_cam_policies`
* **New Data Source**: `tencentcloud_cam_roles`
* **New Data Source**: `tencentcloud_cam_user_policy_attachments`
* **New Data Source**: `tencentcloud_cam_group_policy_attachments`
* **New Data Source**: `tencentcloud_cam_role_policy_attachments`
* **New Data Source**: `tencentcloud_cam_group_memberships`
* **New Data Source**: `tencentcloud_cam_saml_providers`
* **New Data Source**: `tencentcloud_reserved_instance_configs`
* **New Data Source**: `tencentcloud_reserved_instances`
* **New Resource**: `tencentcloud_cam_user`
* **New Resource**: `tencentcloud_cam_group`
* **New Resource**: `tencentcloud_cam_role`
* **New Resource**: `tencentcloud_cam_policy`
* **New Resource**: `tencentcloud_cam_user_policy_attachment`
* **New Resource**: `tencentcloud_cam_group_policy_attachment`
* **New Resource**: `tencentcloud_cam_role_policy_attachment`
* **New Resource**: `tencentcloud_cam_group_membership`
* **New Resource**: `tencentcloud_cam_saml_provider`
* **New Resource**: `tencentcloud_reserved_instance`

ENHANCEMENTS:

* Resource: `tencentcloud_gaap_http_domain` support import
* Resource: `tencentcloud_gaap_layer7_listener` support import

BUG FIXES:

* Resource: `tencentcloud_gaap_http_domain` fix sometimes can't enable realserver auth

## 1.20.1 (October 08, 2019)

ENHANCEMENTS:

* Data Source: `tencentcloud_availability_zones` refactor logic with api3.0 .
* Data Source: `tencentcloud_as_scaling_groups` add optional argument `tags` and attribute `tags` for `scaling_group_list`.
* Resource: `tencentcloud_eip` add optional argument `type`, `anycast_zone`, `internet_service_provider`, etc.
* Resource: `tencentcloud_as_scaling_group` add optional argument `tags`.

BUG FIXES:

* Data Source: `tencentcloud_gaap_http_domains` set response `certificate_id`, `client_certificate_id`, `realserver_auth`, `basic_auth` and `gaap_auth` default value when they are nil.
* Resource: `tencentcloud_gaap_http_domain` set response `certificate_id`, `client_certificate_id`, `realserver_auth`, `basic_auth` and `gaap_auth` default value when they are nil.

## 1.20.0 (September 24, 2019)

FEATURES:

* **New Data Source**: `tencentcloud_eips`
* **New Data Source**: `tencentcloud_instances`
* **New Data Source**: `tencentcloud_key_pairs`
* **New Data Source**: `tencentcloud_placement_groups`
* **New Resource**: `tencentcloud_placement_group`

ENHANCEMENTS:

* Data Source: `tencentcloud_redis_instances` add optional argument `tags`.
* Data Source: `tencentcloud_mongodb_instances` add optional argument `tags`.
* Data Source: `tencentcloud_instance_types` add optional argument `availability_zone` and `gpu_core_count`.
* Data Source: `tencentcloud_gaap_http_rules` add optional argument `forward_host` and attributes `forward_host` in `rules`.
* Resource: `tencentcloud_redis_instance` add optional argument `tags`.
* Resource: `tencentcloud_mongodb_instance` add optional argument `tags`.
* Resource: `tencentcloud_mongodb_sharding_instance` add optional argument `tags`.
* Resource: `tencentcloud_instance` add optional argument `placement_group_id`.
* Resource: `tencentcloud_eip` refactor logic with api3.0 .
* Resource: `tencentcloud_eip_association` refactor logic with api3.0 .
* Resource: `tencentcloud_key_pair` refactor logic with api3.0 .
* Resource: `tencentcloud_gaap_http_rule` add optional argument `forward_host`.

BUG FIXES:
* Resource: `tencentcloud_mysql_instance`: miss argument `availability_zone` causes the instance to be recreated.

DEPRECATED:

* Data Source: `tencentcloud_eip` replaced by `tencentcloud_eips`.

## 1.19.0 (September 19, 2019)

FEATURES:

* **New Resource**: `tencentcloud_security_group_lite_rule`.

ENHANCEMENTS:

* Data Source: `tencentcloud_security_groups`: add optional argument `tags`.
* Data Source: `tencentcloud_security_groups`: add optional argument `result_output_file` and new attributes `ingress`, `egress` for list `security_groups`.
* Resource: `tencentcloud_security_group`: add optional argument `tags`.
* Resource: `tencentcloud_as_scaling_config`: internet charge type support `BANDWIDTH_PREPAID`, `TRAFFIC_POSTPAID_BY_HOUR` and `BANDWIDTH_PACKAGE`.

BUG FIXES:
* Resource: `tencentcloud_clb_listener_rule`: fix unclear description and errors in example.
* Resource: `tencentcloud_instance`: fix hostname is not work.

## 1.18.1 (September 17, 2019)

FEATURES:

* **Update Data Source**: `tencentcloud_vpc_instances` add optional argument `tags`
* **Update Data Source**: `tencentcloud_vpc_subnets` add optional argument `tags`
* **Update Data Source**: `tencentcloud_route_tables` add optional argument `tags`
* **Update Resource**: `tencentcloud_vpc` add optional argument `tags`
* **Update Resource**: `tencentcloud_subnet` add optional argument `tags`
* **Update Resource**: `tencentcloud_route_table` add optional argument `tags`

ENHANCEMENTS:

* Data Source:`tencentcloud_kubernetes_clusters`  support pull out authentication information for cluster access too.
* Resource:`tencentcloud_kubernetes_cluster`  support pull out authentication information for cluster access.

BUG FIXES:

* Resource: `tencentcloud_mysql_instance`: when the mysql is abnormal state, read the basic information report error

DEPRECATED:

* Data Source: `tencentcloud_kubernetes_clusters`:`container_runtime` is no longer supported. 

## 1.18.0 (September 10, 2019)

FEATURES:

* **New Data Source**: `tencentcloud_ssl_certificates`
* **New Data Source**: `tencentcloud_dnats`
* **New Data Source**: `tencentcloud_nat_gateways`
* **New Resource**: `tencentcloud_ssl_certificate`
* **Update Resource**: `tencentcloud_clb_redirection` add optional argument `is_auto_rewrite`
* **Update Resource**: `tencentcloud_nat_gateway` , add more configurable items.
* **Update Resource**: `tencentcloud_nat` , add more configurable items.

DEPRECATED:
* Data Source: `tencentcloud_nats` replaced by `tencentcloud_nat_gateways`.

## 1.17.0 (September 04, 2019)

FEATURES:
* **New Data Source**: `tencentcloud_gaap_proxies`
* **New Data Source**: `tencentcloud_gaap_realservers`
* **New Data Source**: `tencentcloud_gaap_layer4_listeners`
* **New Data Source**: `tencentcloud_gaap_layer7_listeners`
* **New Data Source**: `tencentcloud_gaap_http_domains`
* **New Data Source**: `tencentcloud_gaap_http_rules`
* **New Data Source**: `tencentcloud_gaap_security_policies`
* **New Data Source**: `tencentcloud_gaap_security_rules`
* **New Data Source**: `tencentcloud_gaap_certificates`
* **New Resource**: `tencentcloud_gaap_proxy`
* **New Resource**: `tencentcloud_gaap_realserver`
* **New Resource**: `tencentcloud_gaap_layer4_listener`
* **New Resource**: `tencentcloud_gaap_layer7_listener`
* **New Resource**: `tencentcloud_gaap_http_domain`
* **New Resource**: `tencentcloud_gaap_http_rule`
* **New Resource**: `tencentcloud_gaap_certificate`
* **New Resource**: `tencentcloud_gaap_security_policy`
* **New Resource**: `tencentcloud_gaap_security_rule`

## 1.16.3 (August 30, 2019)

BUG FIXIES:

* Resource: `tencentcloud_kubernetes_cluster`: cgi error retry.
* Resource: `tencentcloud_kubernetes_scale_worker`: cgi error retry.

## 1.16.2 (August 28, 2019)

BUG FIXIES:

* Resource: `tencentcloud_instance`: fixed cvm data disks missing computed.
* Resource: `tencentcloud_mysql_backup_policy`: `backup_model` remove logical backup support. 
* Resource: `tencentcloud_mysql_instance`: `tags` adapt to the new official api.

## 1.16.1 (August 27, 2019)

ENHANCEMENTS:
* `tencentcloud_instance`: refactor logic with api3.0 .

## 1.16.0 (August 20, 2019)

FEATURES:
* **New Data Source**: `tencentcloud_kubernetes_clusters`
* **New Resource**: `tencentcloud_kubernetes_scale_worker`
* **New Resource**: `tencentcloud_kubernetes_cluster`

DEPRECATED:
* Data Source: `tencentcloud_container_clusters` replaced by `tencentcloud_kubernetes_clusters`.
* Data Source: `tencentcloud_container_cluster_instances` replaced by `tencentcloud_kubernetes_clusters`.
* Resource: `tencentcloud_container_cluster` replaced by `tencentcloud_kubernetes_cluster`.
* Resource: `tencentcloud_container_cluster_instance` replaced by `tencentcloud_kubernetes_scale_worker`.

## 1.15.2 (August 14, 2019)

ENHANCEMENTS:

* `tencentcloud_as_scaling_group`: fixed issue that binding scaling group to load balancer does not work.
* `tencentcloud_clb_attachements`: rename `rewrite_source_rule_id` with `source_rule_id` and rename `rewrite_target_rule_id` with `target_rule_id`.

## 1.15.1 (August 13, 2019)

ENHANCEMENTS:

* `tencentcloud_instance`: changed `image_id` property to ForceNew ([#78](https://github.com/tencentcloudstack/terraform-provider-tencentcloud/issues/78))
* `tencentcloud_instance`: improved with retry ([#82](https://github.com/tencentcloudstack/terraform-provider-tencentcloud/issues/82))
* `tencentcloud_cbs_storages`: improved with retry ([#82](https://github.com/tencentcloudstack/terraform-provider-tencentcloud/issues/82))
* `tencentcloud_clb_instance`: bug fixed and improved with retry ([#37](https://github.com/tencentcloudstack/terraform-provider-tencentcloud/issues/37))

## 1.15.0 (August 07, 2019)

FEATURES:
* **New Data Source**: `tencentcloud_clb_instances`
* **New Data Source**: `tencentcloud_clb_listeners`
* **New Data Source**: `tencentcloud_clb_listener_rules`
* **New Data Source**: `tencentcloud_clb_attachments`
* **New Data Source**: `tencentcloud_clb_redirections`
* **New Resource**: `tencentcloud_clb_instance`
* **New Resource**: `tencentcloud_clb_listener`
* **New Resource**: `tencentcloud_clb_listener_rule`
* **New Resource**: `tencentcloud_clb_attachment`
* **New Resource**: `tencentcloud_clb_redirection`

DEPRECATED:
* Resource: `tencentcloud_lb` replaced by `tencentcloud_clb_instance`.
* Resource: `tencentcloud_alb_server_attachment` replaced by `tencentcloud_clb_attachment`.

## 1.14.1 (August 05, 2019)

BUG FIXIES:

* resource/tencentcloud_security_group_rule: fixed security group rule id is not compatible with previous version.

## 1.14.0 (July 30, 2019)

FEATURES:
* **New Data Source**: `tencentcloud_security_groups`
* **New Data Source**: `tencentcloud_mongodb_instances`
* **New Data Source**: `tencentcloud_mongodb_zone_config`
* **New Resource**: `tencentcloud_mongodb_instance`
* **New Resource**: `tencentcloud_mongodb_sharding_instance`
* **Update Resource**: `tencentcloud_security_group_rule` add optional argument `description`

DEPRECATED:
* Data Source: `tencnetcloud_security_group` replaced by `tencentcloud_security_groups`

ENHANCEMENTS:
* Refactoring security_group logic with api3.0

## 1.13.0 (July 23, 2019)

FEATURES:
* **New Data Source**: `tencentcloud_dc_gateway_instances`
* **New Data Source**: `tencentcloud_dc_gateway_ccn_routes`
* **New Resource**: `tencentcloud_dc_gateway`
* **New Resource**: `tencentcloud_dc_gateway_ccn_route`

## 1.12.0 (July 16, 2019)

FEATURES:
* **New Data Source**: `tencentcloud_dc_instances`
* **New Data Source**: `tencentcloud_dcx_instances`
* **New Resource**: `tencentcloud_dcx`
* **UPDATE Resource**:`tencentcloud_mysql_instance` and `tencentcloud_mysql_readonly_instance` completely delete instance. 

BUG FIXIES:

* resource/tencentcloud_instance: fixed issue when data disks set as delete_with_instance not works.
* resource/tencentcloud_instance: if managed public_ip manually, please don't define `allocate_public_ip` ([#62](https://github.com/tencentcloudstack/terraform-provider-tencentcloud/issues/62)).
* resource/tencentcloud_eip_association: fixed issue when instances were manually deleted ([#60](https://github.com/tencentcloudstack/terraform-provider-tencentcloud/issues/60)).
* resource/tencentcloud_mysql_readonly_instance:remove an unsupported property `gtid`

## 1.11.0 (July 02, 2019)

FEATURES:
* **New Data Source**: `tencentcloud_ccn_instances`
* **New Data Source**: `tencentcloud_ccn_bandwidth_limits`
* **New Resource**: `tencentcloud_ccn`
* **New Resource**: `tencentcloud_ccn_attachment`
* **New Resource**: `tencentcloud_ccn_bandwidth_limit`

## 1.10.0 (June 27, 2019)

ENHANCEMENTS:

* Refactoring vpc logic with api3.0
* Refactoring cbs logic with api3.0

FEATURES:
* **New Data Source**: `tencentcloud_vpc_instances`
* **New Data Source**: `tencentcloud_vpc_subnets`
* **New Data Source**: `tencentcloud_vpc_route_tables`
* **New Data Source**: `tencentcloud_cbs_storages`
* **New Data Source**: `tencentcloud_cbs_snapshots`
* **New Resource**: `tencentcloud_route_table_entry`
* **New Resource**: `tencentcloud_cbs_snapshot_policy`
* **Update Resource**: `tencentcloud_vpc` , add more configurable items.
* **Update Resource**: `tencentcloud_subnet` , add more configurable items.
* **Update Resource**: `tencentcloud_route_table`, add more configurable items.
* **Update Resource**: `tencentcloud_cbs_storage`, add more configurable items.
* **Update Resource**: `tencentcloud_instance`: add optional argument `tags`.
* **Update Resource**: `tencentcloud_security_group_rule`: add optional argument `source_sgid`.
 
DEPRECATED:
* Data Source: `tencentcloud_vpc` replaced by `tencentcloud_vpc_instances`.
* Data Source: `tencentcloud_subnet` replaced by  `tencentcloud_vpc_subnets`.
* Data Source: `tencentcloud_route_table` replaced by `tencentcloud_vpc_route_tables`.
* Resource: `tencentcloud_route_entry` replaced by `tencentcloud_route_table_entry`.

## 1.9.1 (June 24, 2019)

BUG FIXIES:

* data/tencentcloud_instance: fixed vpc ip is in use error when re-creating with private ip ([#46](https://github.com/tencentcloudstack/terraform-provider-tencentcloud/issues/46)).

## 1.9.0 (June 18, 2019)

ENHANCEMENTS:

* update to `v0.12.1` Terraform SDK version

BUG FIXIES:

* data/tencentcloud_security_group: `project_id` remote API return sometime is string type.
* resource/tencentcloud_security_group: just like `data/tencentcloud_security_group`

## 1.8.0 (June 11, 2019)

FEATURES:
* **New Data Source**: `tencentcloud_as_scaling_configs`
* **New Data Source**: `tencentcloud_as_scaling_groups`
* **New Data Source**: `tencentcloud_as_scaling_policies`
* **New Resource**: `tencentcloud_as_scaling_config`
* **New Resource**: `tencentcloud_as_scaling_group`
* **New Resource**: `tencentcloud_as_attachment`
* **New Resource**: `tencentcloud_as_scaling_policy`
* **New Resource**: `tencentcloud_as_schedule`
* **New Resource**: `tencentcloud_as_lifecycle_hook`
* **New Resource**: `tencentcloud_as_notification`

## 1.7.0 (May 23, 2019)

FEATURES:
* **New Data Source**: `tencentcloud_redis_zone_config`
* **New Data Source**: `tencentcloud_redis_instances`
* **New Resource**: `tencentcloud_redis_instance`
* **New Resource**: `tencentcloud_redis_backup_config`

ENHANCEMENTS:

* resource/tencentcloud_instance: Add `hostname`, `project_id`, `delete_with_instance` argument.
* Update tencentcloud-sdk-go to better support redis api.

## 1.6.0 (May 15, 2019)

FEATURES:

* **New Data Source**: `tencentcloud_cos_buckets`
* **New Data Source**: `tencentcloud_cos_bucket_object`
* **New Resource**: `tencentcloud_cos_bucket`
* **New Resource**: `tencentcloud_cos_bucket_object`

ENHANCEMENTS:

* Add the framework of auto generating terraform docs

## 1.5.0 (April 26, 2019)

FEATURES:

* **New Data Source**: `tencentcloud_mysql_backup_list`
* **New Data Source**: `tencentcloud_mysql_zone_config`
* **New Data Source**: `tencentcloud_mysql_parameter_list`
* **New Data Source**: `tencentcloud_mysql_instance`
* **New Resource**: `tencentcloud_mysql_backup_policy`
* **New Resource**: `tencentcloud_mysql_account`
* **New Resource**: `tencentcloud_mysql_account_privilege`
* **New Resource**: `tencentcloud_mysql_instance`
* **New Resource**: `tencentcloud_mysql_readonly_instance`

ENHANCEMENTS:

* resource/tencentcloud_subnet: `route_table_id` now is an optional argument

## 1.4.0 (April 12, 2019)

ENHANCEMENTS:

* data/tencentcloud_image: add `image_name` attribute to this data source.
* resource/tencentcloud_instance: data disk count limit now is upgrade from 1 to 10, as API has supported more disks.
* resource/tencentcloud_instance: PREPAID instance now can be deleted, but still have some limit in API.

BUG FIXIES:

* resource/tencentcloud_instance: `allocate_public_ip` doesn't work properly when it is set to false.

## 1.3.0 (March 12, 2019)

FEATURES:

* **New Resource**: `tencentcloud_lb` ([#3](https://github.com/terraform-providers/terraform-provider-scaffolding/issues/3))

ENHANCEMENTS:

* resource/tencentcloud_instance: Add `user_data_raw` argument ([#4](https://github.com/terraform-providers/terraform-provider-scaffolding/issues/4))

## 1.2.2 (September 28, 2018)

BUG FIXES:

* resource/tencentcloud_cbs_storage: make name to be required ([#25](https://github.com/tencentyun/terraform-provider-tencentcloud/issues/25))
* resource/tencentcloud_instance: support user data and private ip

## 1.2.0 (April 3, 2018)

FEATURES:

* **New Resource**: `tencentcloud_container_cluster`
* **New Resource**: `tencentcloud_container_cluster_instance`
* **New Data Source**: `tencentcloud_container_clusters`
* **New Data Source**: `tencentcloud_container_cluster_instances`

## 1.1.0 (March 9, 2018)

FEATURES:

* **New Resource**: `tencentcloud_eip`
* **New Resource**: `tencentcloud_eip_association`
* **New Data Source**: `tencentcloud_eip`
* **New Resource**: `tencentcloud_nat_gateway`
* **New Resource**: `tencentcloud_dnat`
* **New Data Source**: `tencentcloud_nats`
* **New Resource**: `tencentcloud_cbs_snapshot`
* **New Resource**: `tencentcloud_alb_server_attachment`

## 1.0.0 (January 19, 2018)

FEATURES:

### CVM

RESOURCES:

* instance create
* instance read
* instance update
    * reset instance
    * reset password
    * update instance name
    * update security groups
* instance delete
* key pair create
* key pair read
* key pair delete

DATA SOURCES:

* image read
* instance\_type read
* zone read

### VPC

RESOURCES:

* vpc create
* vpc read
* vpc update (update name)
* vpc delete
* subnet create
* subnet read
* subnet update (update name)
* subnet delete
* security group create
* security group read
* security group update (update name, description)
* security group delete
* security group rule create
* security group rule read
* security group rule delete
* route table create
* route table read
* route table update (update name)
* route table delete
* route entry create
* route entry read
* route entry delete

DATA SOURCES:

* vpc read
* subnet read
* security group read
* route table read

### CBS

RESOURCES:

* storage create
* storage read
* storage update (update name)
* storage attach
* storage detach<|MERGE_RESOLUTION|>--- conflicted
+++ resolved
@@ -1,16 +1,14 @@
-<<<<<<< HEAD
-## 1.55.1 (Unreleased)
+## 1.55.2 (Unreleased)
 
 ENHANCEMENTS:
 
 * Resource: `tencentcloud_kubernetes_cluster` add `node_pool_global_config` to support node pool global config setting.
-=======
-## 1.55.2 (Unreleased)
+
 ## 1.55.1 (March 26, 2021)
 
 ENHANCEMENTS:
+
 * Resource: `tencentcloud_tcr_vpc_attachment` add more time for retry.
->>>>>>> 5ca243ad
 
 ## 1.55.0 (March 26, 2021)
 
