--- conflicted
+++ resolved
@@ -1,9 +1,5 @@
-<<<<<<< HEAD
-## 1.51.0 (Unreleased)
-=======
 ## 1.51.1 (Unreleased)
 ## 1.51.0 (December 15, 2020)
->>>>>>> fc97b0ce
 
 FEATURES:
 
