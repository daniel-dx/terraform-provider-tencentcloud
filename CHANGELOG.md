<<<<<<< HEAD
## 1.43.0 (Unreleased)

FEATURES:

* **New Resource**: `tencentcloud_cynosdb_cluster`
* **New Resource**: `tencentcloud_cynosdb_readonly_instance`.
* **New Data Source**: `tencentcloud_cynosdb_clusters`
* **New Data Source**: `tencentcloud_cynosdb_readonly_instances`.

## 1.42.3 (Unreleased)
=======
## 1.43.1 (Unreleased)
## 1.43.0 (September 18, 2020)

FEATURES:

* **New Resource**: `tencentcloud_image`
* **New Resource**: `tencentcloud_audit`
* **New Data Source**: `tencentcloud_audits` 
* **New Data Source**: `tencentcloud_audit_cos_regions`
* **New Data Source**: `tencentcloud_audit_key_alias`
>>>>>>> 4171c7f6

ENHANCEMENTS:

* Resource: `tencentcloud_instance` add new argument `data_disk_snapshot_id` to support data disk with `SnapshotId`([#469](https://github.com/tencentcloudstack/terraform-provider-tencentcloud/issues/469))
* Data Source: `tencentcloud_instances` support filter by tags.

## 1.42.2 (September 14, 2020)

BUG FIXES:
* Resource: `tencentcloud_instance` fix `key_name` update error([#515](https://github.com/tencentcloudstack/terraform-provider-tencentcloud/issues/515)).

## 1.42.1 (September 10, 2020)

BUG FIXES:

* Resource: `tencentcloud_mongodb_instance` Fix the error of releasing associated resources when destroying mongodb postpaid instance.
* Resource: `tencentcloud_mongodb_sharding_instance` Fix the error of releasing associated resources when destroying mongodb postpaid sharding instance.
* Resource: `tencentcloud_mongodb_standby_instance` Fix the error of releasing associated resources when destroying mongodb postpaid standby instance.

## 1.42.0 (September 8, 2020)

FEATURES:

* **New Resource**: `tencentcloud_ckafka_topic`
* **New Data Source**: `tencentcloud_ckafka_topics` 

ENHANCEMENTS:

* Doc: optimize document directory.
* Resource: `tencentcloud_mongodb_instance`, `tencentcloud_mongodb_sharding_instance` and `tencentcloud_mongodb_standby_instance` remove system reserved tag `project`.

## 1.41.3 (September 3, 2020)

ENHANCEMENTS:

* Resource: `tencentcloud_vpc_acl_attachment` perfect example field `subnet_ids` to `subnet_id`([#505](https://github.com/tencentcloudstack/terraform-provider-tencentcloud/issues/505)).
* Resource: `tencentcloud_cbs_storage_attachment` support import.
* Resource: `tencentcloud_eip_association` support import.
* Resource: `tencentcloud_route_table_entry` support import.
* Resource: `tencentcloud_acl_attachment` support import.

## 1.41.2 (August 28, 2020)

BUG FIXES:
* Resource: `tencentcloud_vpn_connection` fix `security_group_policy` update issue when apply repeatedly.
* Resource: `tencentcloud_vpn_connection` fix inconsistent state when deleted on console.

## 1.41.1 (August 27, 2020)

BUG FIXES:

* Resource: `tencentcloud_vpn_gateway` fix force new issue when apply repeatedly.
* Resource: `tencentcloud_vpn_connection` fix force new issue when apply repeatedly.
* Resource: `tencentcloud_instance` support for adjusting `internet_max_bandwidth_out` without forceNew when attribute `internet_charge_type` within `TRAFFIC_POSTPAID_BY_HOUR`,`BANDWIDTH_POSTPAID_BY_HOUR`,`BANDWIDTH_PACKAGE` ([#498](https://github.com/tencentcloudstack/terraform-provider-tencentcloud/issues/498)).

## 1.41.0 (August 17, 2020)

FEATURES:

* **New Resource**: `tencentcloud_sqlserver_instance`
* **New Resource**: `tencentcloud_sqlserver_readonly_instance`
* **New Resource**: `tencentcloud_sqlserver_db`
* **New Resource**: `tencentcloud_sqlserver_account`
* **New Resource**: `tencentcloud_sqlserver_db_account_attachment`
* **New Resource**: `tencentcloud_vpc_acl`
* **New Resource**: `tencentcloud_vpc_acl_attachment`
* **New Resource**: `tencentcloud_ckafka_acl`
* **New Resource**: `tencentcloud_ckafka_user`
* **New Data Source**: `tencentcloud_sqlserver_instance`
* **New Data Source**: `tencentcloud_sqlserver_readonly_groups`
* **New Data Source**: `tencentcloud_vpc_acls`
* **New Data Source**: `tencentcloud_ckafka_acls`
* **New Data Source**: `tencentcloud_ckafka_users`

DEPRECATED:

* Data Source: `tencentcloud_cdn_domains` optional argument `offset` is no longer supported.

ENHANCEMENTS:

* Resource: `tencentcloud_mongodb_instance`, `tencentcloud_mongodb_sharding_instance` and `tencentcloud_mongodb_standby_instance` remove spec update validation.

## 1.40.3 (August 11, 2020)

ENHANCEMENTS:

* Data Source: `tencentcloud_kubernetes_clusters`add new attributes `cluster_as_enabled`,`node_name_type`,`cluster_extra_args`,`network_type`,`is_non_static_ip_mode`,`kube_proxy_mode`,`service_cidr`,`eni_subnet_ids`,`claim_expired_seconds` and `deletion_protection`.

BUG FIXES:

* Resource: `tencentcloud_vpn_gateway` fix creation of instance when `vpc_id` is specified.
* Resource: `tencentcloud_vpn_connection` fix creation of instance when `vpc_id` is specified.
* Resource: `tencentcloud_instance` fix `internet_charge_type` inconsistency when public ip is not allocated.

## 1.40.2 (August 08, 2020)

BUG FIXES:

* Resource: `tencentcloud_instance` fix accidentally fail to delete prepaid instance ([#485](https://github.com/tencentcloudstack/terraform-provider-tencentcloud/issues/485)).

## 1.40.1 (August 05, 2020)

BUG FIXES:

* Resource: `tencentcloud_vpn_connection` fix mulit `security_group_policy` is not supported ([#487](https://github.com/tencentcloudstack/terraform-provider-tencentcloud/issues/487)).

## 1.40.0 (July 31, 2020)

FEATURES:

* **New Resource**: `tencentcloud_mongodb_standby_instance`

ENHANCEMENTS:

* Resource: `tencentcloud_gaap_http_rule` argument `realservers` now is optional.
* Resource: `tencentcloud_kubernetes_cluster` supports multiple `availability_zone`.
* Data Source: `tencentcloud_mongodb_instances` add new argument `charge_type` and `auto_renew_flag` to support prepaid type.
* Resource: `tencentcloud_mongodb_instance` supports prepaid type, new mongodb SDK version `2019-07-25` and standby instance.
* Resource: `tencentcloud_mongodb_sharding_instance` supports prepaid type, new mongodb SDK version `2019-07-25` and standby instance.
* Resource: `tencentcloud_security_group_lite_rule` refine update process and doc.

BUG FIXES:

* Resource: `tencentcloud_instance` fix set `key_name` error.

## 1.39.0 (July 18, 2020)

ENHANCEMENTS:

* upgrade terraform 0.13
* update readme to new repository

## 1.38.3 (July 13, 2020)

ENHANCEMENTS:

* Data Source: `tencentcloud_images` supports list of snapshots.
* Resource: `tencentcloud_kubernetes_cluster_attachment` add new argument `worker_config` to support config with existing instances.
* Resource: `tencentcloud_ccn` add new argument `tags` to support tags settings.
* Resource: `tencentcloud_cfs_file_system` add new argument `tags` to support tags settings.

BUG FIXES:

* Resource: `tencentcloud_gaap_layer4_listener` fix error InvalidParameter when destroy resource.
* Resource: `tencentcloud_gaap_layer7_listener` fix error InvalidParameter when destroy resource.
* Resource: `tencentcloud_cdn_domain` fix incorrect setting `server_certificate_config`, `client_certificate_config` caused the program to crash.

## 1.38.2 (July 03, 2020)

BUG FIXES:

* Resource: `tencentcloud_instance` fix `allocate_public_ip` inconsistency when eip is attached to the cvm.
* Resource: `tencentcloud_mysql_instance` fix auto-forcenew on `charge_type` and `pay_type` when upgrading terraform version. ([#459](https://github.com/tencentcloudstack/terraform-provider-tencentcloud/pull/459)).

## 1.38.1 (June 30, 2020)

BUG FIXES:

* Resource: `tencentcloud_cos_bucket` fix creation failure.

## 1.38.0 (June 29, 2020)

FEATURES:

* **New Data Source**: `tencentcloud_cdn_domains`

BUG FIXES:

* Resource: `tencentcloud_gaap_http_domain` fix a condition for setting client certificate ids([#454](https://github.com/tencentcloudstack/terraform-provider-tencentcloud/pull/454)).

## 1.37.0 (June 23, 2020)

FEATURES:
* **New Resource**: `tencentcloud_postgresql_instance`
* **New Data Source**: `tencentcloud_postgresql_instances`
* **New Data Source**: `tencentcloud_postgresql_speccodes`
* **New Data Source**: `tencentcloud_sqlserver_zone_config`

ENHANCEMENTS:

* Resource: `tencentcloud_mongodb_instance` support more machine type.

## 1.36.1 (June 12, 2020)

ENHANCEMENTS:

* Resource: `tencentcloud_kubernetes_cluster` add new argument `labels`.
* Resource: `tencentcloud_kubernetes_as_scaling_group` add new argument `labels`.
* Resource: `tencentcloud_cos_bucket` add new arguments `encryption_algorithm` and `versioning_enable`.

## 1.36.0 (June 08, 2020)

FEATURES:

* **New Data Source**: `tencentcloud_availability_regions`

ENHANCEMENTS: 

* Data Source: `tencentcloud_redis_instances` add new argument `charge_type` to support prepaid type.
* Resource: `tencentcloud_redis_instance` add new argument `charge_type`, `prepaid_period` and `force_delete` to support prepaid type.
* Resource: `tencentcloud_mysql_instance` add new argument `force_delete` to support soft deletion.
* Resource: `tencentcloud_mysql_readonly_instance` add new argument `force_delete` to support soft deletion.

BUG FIXES:

* Resource: `tencentcloud_instance` fix `allocate_public_ip` inconsistency when eip is attached to the cvm.

DEPRECATED:
* Data Source: `tencentcloud_mysql_instances`: optional argument `pay_type` is no longer supported, replace by `charge_type`.
* Resource: `tencentcloud_mysql_instance`: optional arguments `pay_type` and `period` are no longer supported, replace by `charge_type` and `prepaid_period`.
* Resource: `tencentcloud_mysql_readonly_instance`: optional arguments `pay_type` and `period` are no longer supported, replace by `charge_type` and `prepaid_period`.
* Resource: `tencentcloud_tcaplus_group` replace by `tencentcloud_tcaplus_tablegroup`
* Data Source: `tencentcloud_tcaplus_groups` replace by `tencentcloud_tcaplus_tablegroups`
* Resource: `tencentcloud_tcaplus_tablegroup`,`tencentcloud_tcaplus_idl` and `tencentcloud_tcaplus_table`  arguments `group_id`/`group_name`  replace by `tablegroup_id`/`tablegroup_name`
* Data Source: `tencentcloud_tcaplus_groups`,`tencentcloud_tcaplus_idls` and `tencentcloud_tcaplus_tables` arguments `group_id`/`group_name`  replace by `tablegroup_id`/`tablegroup_name`

## 1.35.1 (June 02, 2020)

ENHANCEMENTS: 

* Resource: `tencentcloud_as_scaling_config`, `tencentcloud_eip` and `tencentcloud_kubernetes_cluster` remove the validate function of `internet_max_bandwidth_out`.
* Resource: `tencentcloud_vpn_gateway` update available value of `bandwidth`.

## 1.35.0 (June 01, 2020)

FEATURES:

* **New Data Source**: `tencentcloud_elasticsearch_instances`
* **New Resource**: `tencentcloud_elasticsearch_instance`

## 1.34.0 (May 28, 2020)

ENHANCEMENTS: 

* upgrade terraform-plugin-sdk

## 1.33.2 (May 25, 2020)

DEPRECATED:
* Data Source: `tencentcloud_tcaplus_applications` replace by `tencentcloud_tcaplus_clusters`,optional arguments `app_id` and `app_name` are no longer supported, replace by `cluster_id` and `cluster_name`
* Data Source: `tencentcloud_tcaplus_zones` replace by `tencentcloud_tcaplus_groups`,optional arguments `app_id`,`zone_id` and `zone_name` are no longer supported, replace by `cluster_id`,`group_id` and `cluster_name`
* Data Source: `tencentcloud_tcaplus_tables` optional arguments `app_id` and `zone_id` are no longer supported, replace by `cluster_id` and `group_id`
* Data Source: `tencentcloud_tcaplus_idls`: optional argument `app_id` is no longer supported, replace by `cluster_id`.
* Resource: `tencentcloud_tcaplus_application` replace by `tencentcloud_tcaplus_cluster`,input argument `app_name` is no longer supported, replace by `cluster_name`
* Resource: `tencentcloud_tcaplus_zone` replace by `tencentcloud_tcaplus_group`, input arguments `app_id` and `zone_name` are no longer supported, replace by `cluster_id` and `group_name`
* Resource: `tencentcloud_tcaplus_idl` input arguments `app_id` and `zone_id` are no longer supported, replace by `cluster_id` and `group_id`
* Resource: `tencentcloud_tcaplus_table` input arguments `app_id`and `zone_id` are no longer supported, replace by `cluster_id` and `group_id`
* Resource: `tencentcloud_redis_instance`: optional argument `type` is no longer supported, replace by `type_id`.
* Data Source: `tencentcloud_redis_instances`: output argument `type` is no longer supported, replace by `type_id`.
* Data Source: `tencentcloud_redis_zone_config`: output argument `type` is no longer supported, replace by `type_id`.

## 1.33.1 (May 22, 2020)

ENHANCEMENTS: 

* Data Source: `tencentcloud_redis_instances` add new argument `type_id`, `redis_shard_num`, `redis_replicas_num`
* Data Source: `tencentcloud_redis_zone_config` add output argument `type_id` and new output argument `type_id`, `redis_shard_nums`, `redis_replicas_nums`
* Data Source: `tencentcloud_ccn_instances` add new type `VPNGW` for field `instance_type`
* Data Source: `tencentcloud_vpn_gateways` add new type `CCN` for field `type`
* Resource: `tencentcloud_redis_instance` add new argument `type_id`, `redis_shard_num`, `redis_replicas_num`
* Resource: `tencentcloud_ccn_attachment` add new type `CNN_INSTANCE_TYPE_VPNGW` for field `instance_type`
* Resource: `tencentcloud_vpn_gateway` add new type `CCN` for field `type`

BUG FIXES:

* Resource: `tencentcloud_cdn_domain` fix `https_config` inconsistency after apply([#413](https://github.com/tencentcloudstack/terraform-provider-tencentcloud/issues/413)).

DEPRECATED:

* Resource: `tencentcloud_redis_instance`: optional argument `type` is no longer supported, replace by `type_id`.
* Data Source: `tencentcloud_redis_instances`: output argument `type` is no longer supported, replace by `type_id`.
* Data Source: `tencentcloud_redis_zone_config`: output argument `type` is no longer supported, replace by `type_id`.

## 1.33.0 (May 18, 2020)

FEATURES:

* **New Data Source**: `tencentcloud_monitor_policy_conditions`
* **New Data Source**: `tencentcloud_monitor_data`
* **New Data Source**: `tencentcloud_monitor_product_event`
* **New Data Source**: `tencentcloud_monitor_binding_objects`
* **New Data Source**: `tencentcloud_monitor_policy_groups`
* **New Data Source**: `tencentcloud_monitor_product_namespace`
* **New Resource**: `tencentcloud_monitor_policy_group`
* **New Resource**: `tencentcloud_monitor_binding_object`
* **New Resource**: `tencentcloud_monitor_binding_receiver`

ENHANCEMENTS: 

* Data Source: `tencentcloud_instances` add new output argument `instance_charge_type_prepaid_renew_flag`.
* Data Source: `tencentcloud_cbs_storages` add new output argument `prepaid_renew_flag`.
* Data Source: `tencentcloud_cbs_storages` add new output argument `charge_type`.
* Resource: `tencentcloud_instance` support update with argument `instance_charge_type_prepaid_renew_flag`.
* Resource: `tencentcloud_cbs_storage` add new argument `force_delete`.
* Resource: `tencentcloud_cbs_storage` add new argument `charge_type`.
* Resource: `tencentcloud_cbs_storage` add new argument `prepaid_renew_flag`.
* Resource: `tencentcloud_cdn_domain` add new argument `full_url_cache`([#405](https://github.com/tencentcloudstack/terraform-provider-tencentcloud/issues/405)).

DEPRECATED:

* Resource: `tencentcloud_cbs_storage`: optional argument `period` is no longer supported.

## 1.32.1 (April 30, 2020)

ENHANCEMENTS: 

* Resource: `tencentcloud_ccn_attachment` add new argument `ccn_uin`.
* Resource: `tencentcloud_instance` add new argument `force_delete`.

BUG FIXES:

* Resource: `tencentcloud_scf_function` fix update `zip_file`.

## 1.32.0 (April 20, 2020)

FEATURES:

* **New Resource**: `tencentcloud_kubernetes_cluster_attachment`([#285](https://github.com/tencentcloudstack/terraform-provider-tencentcloud/issues/285)).

ENHANCEMENTS: 

* Resource: `tencentcloud_cdn_domain` add new attribute `cname`([#395](https://github.com/tencentcloudstack/terraform-provider-tencentcloud/issues/395)).

BUG FIXES:

* Resource: `tencentcloud_cos_bucket_object` mark the object as destroyed when the object not exist.

## 1.31.2 (April 17, 2020)

ENHANCEMENTS: 

* Resource: `tencentcloud_cbs_storage` support modify `tags`.

## 1.31.1 (April 14, 2020)

BUG FIXES: 

* Resource: `tencentcloud_keypair` fix bug when trying to destroy resources containing CVM and key pair([#375](https://github.com/tencentcloudstack/terraform-provider-tencentcloud/issues/375)).
* Resource: `tencentcloud_clb_attachment` fix bug when trying to destroy multiple attachments in the array. 
* Resource: `tencentcloud_cam_group_membership` fix bug when trying to destroy multiple users in the array. 

ENHANCEMENTS:

* Resource: `tencentcloud_mysql_account` add new argument `host`([#372](https://github.com/tencentcloudstack/terraform-provider-tencentcloud/issues/372)).
* Resource: `tencentcloud_mysql_account_privilege` add new argument `account_host`([#372](https://github.com/tencentcloudstack/terraform-provider-tencentcloud/issues/372)).
* Resource: `tencentcloud_mysql_privilege` add new argument `account_host`([#372](https://github.com/tencentcloudstack/terraform-provider-tencentcloud/issues/372)).
* Resource: `tencentcloud_mysql_readonly_instance` check master monitor data before create([#379](https://github.com/tencentcloudstack/terraform-provider-tencentcloud/issues/379)).
* Resource: `tencentcloud_tcaplus_application` remove the pull password from server. 
* Resource: `tencentcloud_instance` support import `allocate_public_ip`([#382](https://github.com/tencentcloudstack/terraform-provider-tencentcloud/issues/382)).
* Resource: `tencentcloud_redis_instance` add two redis types.
* Data Source: `tencentcloud_vpc_instances` add new argument `cidr_block`,`tag_key` ([#378](https://github.com/tencentcloudstack/terraform-provider-tencentcloud/issues/378)).
* Data Source: `tencentcloud_vpc_route_tables` add new argument `tag_key`,`vpc_id`,`association_main` ([#378](https://github.com/tencentcloudstack/terraform-provider-tencentcloud/issues/378)).
* Data Source: `tencentcloud_vpc_subnets` add new argument `cidr_block`,`tag_key`,`is_remote_vpc_snat` ([#378](https://github.com/tencentcloudstack/terraform-provider-tencentcloud/issues/378)).
* Data Source: `tencentcloud_mysql_zone_config` and `tencentcloud_redis_zone_config` remove region check.

## 1.31.0 (April 07, 2020)

FEATURES:

* **New Resource**: `tencentcloud_cdn_domain`

ENHANCEMENTS:

* Data Source: `tencentcloud_cam_users` add new argument `user_id`.
* Resource: `tencentcloud_vpc` add retry logic.

BUG FIXES: 

* Resource: `tencentcloud_instance` fix timeout error when modify password.

## 1.30.7 (March 31, 2020)

BUG FIXES: 

* Resource: `tencentcloud_kubernetes_as_scaling_group` set a value to argument `key_ids` cause error .

## 1.30.6 (March 30, 2020)

ENHANCEMENTS:

* Resource: `tencentcloud_tcaplus_idl` add new argument `zone_id`. 
* Resource: `tencentcloud_cam_user` add new argument `force_delete`.([#354](https://github.com/tencentcloudstack/terraform-provider-tencentcloud/issues/354))
* Data Source: `tencentcloud_vpc_subnets` add new argument `vpc_id`. 

## 1.30.5 (March 19, 2020)

BUG FIXES: 

* Resource: `tencentcloud_key_pair` will be replaced when `public_key` contains comment.
* Resource: `tencentcloud_scf_function` upload local file error.

ENHANCEMENTS:

* Resource: `tencentcloud_scf_function` runtime support nodejs8.9 and nodejs10.15. 

## 1.30.4 (March 10, 2020)

BUG FIXES:

* Resource: `tencentcloud_cam_policy` fix read nil issue when the resource is not exist.([#344](https://github.com/tencentcloudstack/terraform-provider-tencentcloud/issues/#344)).
* Resource: `tencentcloud_key_pair` will be replaced when the end of `public_key` contains spaces([#343](https://github.com/tencentcloudstack/terraform-provider-tencentcloud/issues/343)).
* Resource: `tencentcloud_scf_function` fix trigger does not support cos_region.

ENHANCEMENTS:

* Resource: `tencentcloud_kubernetes_cluster` add new attributes `cluster_os_type`,`cluster_internet`,`cluster_intranet`,`managed_cluster_internet_security_policies` and `cluster_intranet_subnet_id`.


## 1.30.3 (February 24, 2020)

BUG FIXES:

* Resource: `tencentcloud_instance` fix that classic network does not support([#339](https://github.com/tencentcloudstack/terraform-provider-tencentcloud/issues/339)).

## 1.30.2 (February 17, 2020)

ENHANCEMENTS:

* Data Source: `tencentcloud_cam_policies` add new attribute `policy_id`.
* Data Source: `tencentcloud_cam_groups` add new attribute `group_id`.

## 1.30.1 (January 21, 2020)

BUG FIXES:

* Resource: `tencentcloud_dnat` fix `elastic_port` and `internal_port` type error.
* Resource: `tencentcloud_vpn_gateway` fix `state` type error.
* Resource: `tencentcloud_dayu_ddos_policy` fix that `white_ips` and `black_ips` can not be updated.
* Resource: `tencentcloud_dayu_l4_rule` fix that rule parameters can not be updated.

ENHANCEMENTS:

* Data Source: `tencentcloud_key_pairs` support regular expression search by name.

## 1.30.0 (January 14, 2020)

FEATURES:

* **New Data Source**: `tencentcloud_dayu_cc_http_policies`
* **New Data Source**: `tencentcloud_dayu_cc_https_policies`
* **New Data Source**: `tencentcloud_dayu_ddos_policies`
* **New Data Source**: `tencentcloud_dayu_ddos_policy_attachments`
* **New Data Source**: `tencentcloud_dayu_ddos_policy_cases`
* **New Data Source**: `tencentcloud_dayu_l4_rules`
* **New Data Source**: `tencentcloud_dayu_l7_rules`
* **New Resource**: `tencentcloud_dayu_cc_http_policy`
* **New Resource**: `tencentcloud_dayu_cc_https_policy`
* **New Resource**: `tencentcloud_dayu_ddos_policy`
* **New Resource**: `tencentcloud_dayu_ddos_policy_attachment`
* **New Resource**: `tencentcloud_dayu_ddos_policy_case`
* **New Resource**: `tencentcloud_dayu_l4_rule`
* **New Resource**: `tencentcloud_dayu_l7_rule`

BUG FIXES:

* gaap: optimize gaap describe: when describe resource by id but get more than 1 resources, return error directly instead of using the first result 
* Resource: `tencentcloud_eni_attachment` fix detach may failed.
* Resource: `tencentcloud_instance` remove the tag that be added by as attachment automatically([#300](https://github.com/tencentcloudstack/terraform-provider-tencentcloud/issues/300)).
* Resource: `tencentcloud_clb_listener` fix `sni_switch` type error([#297](https://github.com/tencentcloudstack/terraform-provider-tencentcloud/issues/297)).
* Resource: `tencentcloud_vpn_gateway` shows argument `prepaid_renew_flag` has changed when applied again([#298](https://github.com/tencentcloudstack/terraform-provider-tencentcloud/issues/298)).
* Resource: `tencentcloud_clb_instance` fix the bug that instance id is not set in state file([#303](https://github.com/tencentcloudstack/terraform-provider-tencentcloud/issues/303)).
* Resource: `tencentcloud_vpn_gateway` that is postpaid charge type cannot be deleted normally([#312](https://github.com/tencentcloudstack/terraform-provider-tencentcloud/issues/312)).
* Resource: `tencentcloud_vpn_gateway` add `InternalError` SDK error to triggering the retry process.
* Resource: `tencentcloud_vpn_gateway` fix read nil issue when the resource is not exist.
* Resource: `tencentcloud_clb_listener_rule` fix unclear error message of SSL type error.
* Resource: `tencentcloud_ha_vip_attachment` fix read nil issue when the resource is not exist.
* Data Source: `tencentcloud_security_group` fix `project_id` type error.
* Data Source: `tencentcloud_security_groups` fix `project_id` filter not works([#303](https://github.com/tencentcloudstack/terraform-provider-tencentcloud/issues/314)).

## 1.29.0 (January 06, 2020)

FEATURES:

* **New Data Source**: `tencentcloud_gaap_domain_error_pages`
* **New Resource**: `tencentcloud_gaap_domain_error_page`

ENHANCEMENTS:
* Data Source: `tencentcloud_vpc_instances` add new optional argument `is_default`.
* Data Source: `tencentcloud_vpc_subnets` add new optional argument `availability_zone`,`is_default`.

BUG FIXES:
* Resource: `tencentcloud_redis_instance` field security_groups are id list, not name list([#291](https://github.com/tencentcloudstack/terraform-provider-tencentcloud/issues/291)).

## 1.28.0 (December 25, 2019)

FEATURES:

* **New Data Source**: `tencentcloud_cbs_snapshot_policies`
* **New Resource**: `tencentcloud_cbs_snapshot_policy_attachment`

ENHANCEMENTS:

* doc: rewrite website index
* Resource: `tencentcloud_instance` support modifying instance type([#251](https://github.com/tencentcloudstack/terraform-provider-tencentcloud/issues/251)).
* Resource: `tencentcloud_gaap_http_domain` add new optional argument `realserver_certificate_ids`.
* Data Source: `tencentcloud_gaap_http_domains` add new output argument `realserver_certificate_ids`.

DEPRECATED:

* Resource: `tencentcloud_gaap_http_domain`: optional argument `realserver_certificate_id` is no longer supported.
* Data Source: `tencentcloud_gaap_http_domains`: output argument `realserver_certificate_id` is no longer supported.

## 1.27.0 (December 17, 2019)

FEATURES:

* **New Data Source**: `tencentcloud_tcaplus_applications`
* **New Data Source**: `tencentcloud_tcaplus_zones`
* **New Data Source**: `tencentcloud_tcaplus_tables`
* **New Data Source**: `tencentcloud_tcaplus_idls`
* **New Resource**: `tencentcloud_tcaplus_application`
* **New Resource**: `tencentcloud_tcaplus_zone`
* **New Resource**: `tencentcloud_tcaplus_idl`
* **New Resource**: `tencentcloud_tcaplus_table`

ENHANCEMENTS:

* Resource: `tencentcloud_mongodb_instance` support more instance type([#241](https://github.com/tencentcloudstack/terraform-provider-tencentcloud/issues/241)).
* Resource: `tencentcloud_kubernetes_cluster` support more instance type([#237](https://github.com/tencentcloudstack/terraform-provider-tencentcloud/issues/237)).

BUG FIXES:

* Fix bug that resource `tencentcloud_instance` delete error when instance launch failed.
* Fix bug that resource `tencentcloud_security_group` read error when response is InternalError.
* Fix bug that the type of `cluster_type` is wrong in data source `tencentcloud_mongodb_instances`([#242](https://github.com/tencentcloudstack/terraform-provider-tencentcloud/issues/242)).
* Fix bug that resource `tencentcloud_eip` unattach error([#233](https://github.com/tencentcloudstack/terraform-provider-tencentcloud/issues/233)).
* Fix bug that terraform read nil attachment resource when the attached resource of attachment resource is removed of resource CLB and CAM.
* Fix doc example error of resource `tencentcloud_nat_gateway`.

DEPRECATED:

* Resource: `tencentcloud_eip`: optional argument `applicable_for_clb` is no longer supported.

## 1.26.0 (December 09, 2019)

FEATURES:

* **New Resource**: `tencentcloud_mysql_privilege`([#223](https://github.com/tencentcloudstack/terraform-provider-tencentcloud/issues/223)).
* **New Resource**: `tencentcloud_kubernetes_as_scaling_group`([#202](https://github.com/tencentcloudstack/terraform-provider-tencentcloud/issues/202)).

ENHANCEMENTS:

* Resource: `tencentcloud_gaap_layer4_listener` support import.
* Resource: `tencentcloud_gaap_http_rule` support import.
* Resource: `tencentcloud_gaap_security_rule` support import.
* Resource: `tencentcloud_gaap_http_domain` add new optional argument `client_certificate_ids`.
* Resource: `tencentcloud_gaap_layer7_listener` add new optional argument `client_certificate_ids`.
* Data Source: `tencentcloud_gaap_http_domains` add new output argument `client_certificate_ids`.
* Data Source: `tencentcloud_gaap_layer7_listeners` add new output argument `client_certificate_ids`.

DEPRECATED:

* Resource: `tencentcloud_gaap_http_domain`: optional argument `client_certificate_id` is no longer supported.
* Resource: `tencentcloud_gaap_layer7_listener`: optional argument `client_certificate_id` is no longer supported.
* Resource: `tencentcloud_mysql_account_privilege` replaced by `tencentcloud_mysql_privilege`.
* Data Source: `tencentcloud_gaap_http_domains`: output argument `client_certificate_id` is no longer supported.
* Data Source: `tencentcloud_gaap_layer7_listeners`: output argument `client_certificate_id` is no longer supported.

BUG FIXES:

* Fix bug that resource `tencentcloud_clb_listener` 's unchangeable `health_check_switch`([#235](https://github.com/tencentcloudstack/terraform-provider-tencentcloud/issues/235)).
* Fix bug that resource `tencentcloud_clb_instance` read nil and report error.
* Fix example errors of resource `tencentcloud_cbs_snapshot_policy` and data source `tencentcloud_dnats`.

## 1.25.2 (December 04, 2019)

BUG FIXES:
* Fixed bug that the validator of cvm instance type is incorrect.

## 1.25.1 (December 03, 2019)

ENHANCEMENTS:
* Optimized error message of validators.

BUG FIXES:
* Fixed bug that the type of `state` is incorrect in data source `tencentcloud_nat_gateways`([#226](https://github.com/tencentcloudstack/terraform-provider-tencentcloud/issues/226)).
* Fixed bug that the value of `cluster_max_pod_num` is incorrect in resource `tencentcloud_kubernetes_cluster`([#228](https://github.com/tencentcloudstack/terraform-provider-tencentcloud/issues/228)).


## 1.25.0 (December 02, 2019)

ENHANCEMENTS:

* Resource: `tencentcloud_instance` support `SPOTPAID` instance. Thanks to @LipingMao ([#209](https://github.com/tencentcloudstack/terraform-provider-tencentcloud/issues/209)).
* Resource: `tencentcloud_vpn_gateway` add argument `prepaid_renew_flag` and `prepaid_period` to support prepaid VPN gateway instance creation.

BUG FIXES:
* Fixed bugs that update operations on `tencentcloud_cam_policy` do not work.
* Fixed bugs that filters on `tencentcloud_cam_users` do not work.

DEPRECATED:
 * Data Source: `tencentcloud_cam_user_policy_attachments`:`policy_type` is no longer supported.
 * Data Source: `tencentcloud_cam_group_policy_attachments`:`policy_type` is no longer supported.

## 1.24.1 (November 26, 2019)

ENHANCEMENTS:

* Resource: `tencentcloud_kubernetes_cluster` add support for `PREPAID` instance type. Thanks to @woodylic ([#204](https://github.com/tencentcloudstack/terraform-provider-tencentcloud/issues/204)).
* Resource: `tencentcloud_cos_bucket` add optional argument tags
* Data Source: `tencentcloud_cos_buckets` add optional argument tags

BUG FIXES:
* Fixed docs issues of `tencentcloud_nat_gateway`

## 1.24.0 (November 20, 2019)

FEATURES:

* **New Data Source**: `tencentcloud_ha_vips`
* **New Data Source**: `tencentcloud_ha_vip_eip_attachments`
* **New Resource**: `tencentcloud_ha_vip`
* **New Resource**: `tencentcloud_ha_vip_eip_attachment`

ENHANCEMENTS:

* Resource: `tencentcloud_kubernetes_cluster` cluster_os add new support: `centos7.6x86_64` and `ubuntu18.04.1 LTSx86_64` 
* Resource: `tencentcloud_nat_gateway` add computed argument `created_time`.

BUG FIXES:

* Fixed docs issues of CAM, DNAT and NAT_GATEWAY
* Fixed query issue that paged-query was not supported in data source `tencentcloud_dnats`
* Fixed query issue that filter `address_ip` was set incorrectly in data source `tencentcloud_eips`

## 1.23.0 (November 14, 2019)

FEATURES:

* **New Data Source**: `tencentcloud_images`
* **New Data Source**: `tencentcloud_vpn_gateways`
* **New Data Source**: `tencentcloud_customer_gateways`
* **New Data Source**: `tencentcloud_vpn_connections`
* **New Resource**: `tencentcloud_vpn_gateway`
* **New Resource**: `tencentcloud_customer_gateway`
* **New Resource**: `tencentcloud_vpn_connection`
* **Provider TencentCloud**: add `security_token` argument

ENHANCEMENTS:

* All api calls now using api3.0
* Resource: `tencentcloud_eip` add optional argument `tags`.
* Data Source: `tencentcloud_eips` add optional argument `tags`.

BUG FIXES:

* Fixed docs of CAM

## 1.22.0 (November 05, 2019)

FEATURES:

* **New Data Source**: `tencentcloud_cfs_file_systems`
* **New Data Source**: `tencentcloud_cfs_access_groups`
* **New Data Source**: `tencentcloud_cfs_access_rules`
* **New Data Source**: `tencentcloud_scf_functions`
* **New Data Source**: `tencentcloud_scf_namespaces`
* **New Data Source**: `tencentcloud_scf_logs`
* **New Resource**: `tencentcloud_cfs_file_system`
* **New Resource**: `tencentcloud_cfs_access_group`
* **New Resource**: `tencentcloud_cfs_access_rule`
* **New Resource**: `tencentcloud_scf_function`
* **New Resource**: `tencentcloud_scf_namespace`

## 1.21.2 (October 29, 2019)

BUG FIXES:

* Resource: `tencentcloud_gaap_realserver` add ip/domain exists check
* Resource: `tencentcloud_kubernetes_cluster` add error handling logic and optional argument `tags`.
* Resource: `tencentcloud_kubernetes_scale_worker` add error handling logic.
* Data Source: `tencentcloud_kubernetes_clusters` add optional argument `tags`.

## 1.21.1 (October 23, 2019)

ENHANCEMENTS:

* Updated golang to version 1.13.x

BUG FIXES:

* Fixed docs of CAM

## 1.21.0 (October 15, 2019)

FEATURES:

* **New Data Source**: `tencentcloud_cam_users`
* **New Data Source**: `tencentcloud_cam_groups`
* **New Data Source**: `tencentcloud_cam_policies`
* **New Data Source**: `tencentcloud_cam_roles`
* **New Data Source**: `tencentcloud_cam_user_policy_attachments`
* **New Data Source**: `tencentcloud_cam_group_policy_attachments`
* **New Data Source**: `tencentcloud_cam_role_policy_attachments`
* **New Data Source**: `tencentcloud_cam_group_memberships`
* **New Data Source**: `tencentcloud_cam_saml_providers`
* **New Data Source**: `tencentcloud_reserved_instance_configs`
* **New Data Source**: `tencentcloud_reserved_instances`
* **New Resource**: `tencentcloud_cam_user`
* **New Resource**: `tencentcloud_cam_group`
* **New Resource**: `tencentcloud_cam_role`
* **New Resource**: `tencentcloud_cam_policy`
* **New Resource**: `tencentcloud_cam_user_policy_attachment`
* **New Resource**: `tencentcloud_cam_group_policy_attachment`
* **New Resource**: `tencentcloud_cam_role_policy_attachment`
* **New Resource**: `tencentcloud_cam_group_membership`
* **New Resource**: `tencentcloud_cam_saml_provider`
* **New Resource**: `tencentcloud_reserved_instance`

ENHANCEMENTS:

* Resource: `tencentcloud_gaap_http_domain` support import
* Resource: `tencentcloud_gaap_layer7_listener` support import

BUG FIXES:

* Resource: `tencentcloud_gaap_http_domain` fix sometimes can't enable realserver auth

## 1.20.1 (October 08, 2019)

ENHANCEMENTS:

* Data Source: `tencentcloud_availability_zones` refactor logic with api3.0 .
* Data Source: `tencentcloud_as_scaling_groups` add optional argument `tags` and attribute `tags` for `scaling_group_list`.
* Resource: `tencentcloud_eip` add optional argument `type`, `anycast_zone`, `internet_service_provider`, etc.
* Resource: `tencentcloud_as_scaling_group` add optional argument `tags`.

BUG FIXES:

* Data Source: `tencentcloud_gaap_http_domains` set response `certificate_id`, `client_certificate_id`, `realserver_auth`, `basic_auth` and `gaap_auth` default value when they are nil.
* Resource: `tencentcloud_gaap_http_domain` set response `certificate_id`, `client_certificate_id`, `realserver_auth`, `basic_auth` and `gaap_auth` default value when they are nil.

## 1.20.0 (September 24, 2019)

FEATURES:

* **New Data Source**: `tencentcloud_eips`
* **New Data Source**: `tencentcloud_instances`
* **New Data Source**: `tencentcloud_key_pairs`
* **New Data Source**: `tencentcloud_placement_groups`
* **New Resource**: `tencentcloud_placement_group`

ENHANCEMENTS:

* Data Source: `tencentcloud_redis_instances` add optional argument `tags`.
* Data Source: `tencentcloud_mongodb_instances` add optional argument `tags`.
* Data Source: `tencentcloud_instance_types` add optional argument `availability_zone` and `gpu_core_count`.
* Data Source: `tencentcloud_gaap_http_rules` add optional argument `forward_host` and attributes `forward_host` in `rules`.
* Resource: `tencentcloud_redis_instance` add optional argument `tags`.
* Resource: `tencentcloud_mongodb_instance` add optional argument `tags`.
* Resource: `tencentcloud_mongodb_sharding_instance` add optional argument `tags`.
* Resource: `tencentcloud_instance` add optional argument `placement_group_id`.
* Resource: `tencentcloud_eip` refactor logic with api3.0 .
* Resource: `tencentcloud_eip_association` refactor logic with api3.0 .
* Resource: `tencentcloud_key_pair` refactor logic with api3.0 .
* Resource: `tencentcloud_gaap_http_rule` add optional argument `forward_host`.

BUG FIXES:
* Resource: `tencentcloud_mysql_instance`: miss argument `availability_zone` causes the instance to be recreated.

DEPRECATED:

* Data Source: `tencentcloud_eip` replaced by `tencentcloud_eips`.

## 1.19.0 (September 19, 2019)

FEATURES:

* **New Resource**: `tencentcloud_security_group_lite_rule`.

ENHANCEMENTS:

* Data Source: `tencentcloud_security_groups`: add optional argument `tags`.
* Data Source: `tencentcloud_security_groups`: add optional argument `result_output_file` and new attributes `ingress`, `egress` for list `security_groups`.
* Resource: `tencentcloud_security_group`: add optional argument `tags`.
* Resource: `tencentcloud_as_scaling_config`: internet charge type support `BANDWIDTH_PREPAID`, `TRAFFIC_POSTPAID_BY_HOUR` and `BANDWIDTH_PACKAGE`.

BUG FIXES:
* Resource: `tencentcloud_clb_listener_rule`: fix unclear description and errors in example.
* Resource: `tencentcloud_instance`: fix hostname is not work.

## 1.18.1 (September 17, 2019)

FEATURES:

* **Update Data Source**: `tencentcloud_vpc_instances` add optional argument `tags`
* **Update Data Source**: `tencentcloud_vpc_subnets` add optional argument `tags`
* **Update Data Source**: `tencentcloud_route_tables` add optional argument `tags`
* **Update Resource**: `tencentcloud_vpc` add optional argument `tags`
* **Update Resource**: `tencentcloud_subnet` add optional argument `tags`
* **Update Resource**: `tencentcloud_route_table` add optional argument `tags`

ENHANCEMENTS:

* Data Source:`tencentcloud_kubernetes_clusters`  support pull out authentication information for cluster access too.
* Resource:`tencentcloud_kubernetes_cluster`  support pull out authentication information for cluster access.

BUG FIXES:

* Resource: `tencentcloud_mysql_instance`: when the mysql is abnormal state, read the basic information report error

DEPRECATED:

* Data Source: `tencentcloud_kubernetes_clusters`:`container_runtime` is no longer supported. 

## 1.18.0 (September 10, 2019)

FEATURES:

* **New Data Source**: `tencentcloud_ssl_certificates`
* **New Data Source**: `tencentcloud_dnats`
* **New Data Source**: `tencentcloud_nat_gateways`
* **New Resource**: `tencentcloud_ssl_certificate`
* **Update Resource**: `tencentcloud_clb_redirection` add optional argument `is_auto_rewrite`
* **Update Resource**: `tencentcloud_nat_gateway` , add more configurable items.
* **Update Resource**: `tencentcloud_nat` , add more configurable items.

DEPRECATED:
* Data Source: `tencentcloud_nats` replaced by `tencentcloud_nat_gateways`.

## 1.17.0 (September 04, 2019)

FEATURES:
* **New Data Source**: `tencentcloud_gaap_proxies`
* **New Data Source**: `tencentcloud_gaap_realservers`
* **New Data Source**: `tencentcloud_gaap_layer4_listeners`
* **New Data Source**: `tencentcloud_gaap_layer7_listeners`
* **New Data Source**: `tencentcloud_gaap_http_domains`
* **New Data Source**: `tencentcloud_gaap_http_rules`
* **New Data Source**: `tencentcloud_gaap_security_policies`
* **New Data Source**: `tencentcloud_gaap_security_rules`
* **New Data Source**: `tencentcloud_gaap_certificates`
* **New Resource**: `tencentcloud_gaap_proxy`
* **New Resource**: `tencentcloud_gaap_realserver`
* **New Resource**: `tencentcloud_gaap_layer4_listener`
* **New Resource**: `tencentcloud_gaap_layer7_listener`
* **New Resource**: `tencentcloud_gaap_http_domain`
* **New Resource**: `tencentcloud_gaap_http_rule`
* **New Resource**: `tencentcloud_gaap_certificate`
* **New Resource**: `tencentcloud_gaap_security_policy`
* **New Resource**: `tencentcloud_gaap_security_rule`

## 1.16.3 (August 30, 2019)

BUG FIXIES:

* Resource: `tencentcloud_kubernetes_cluster`: cgi error retry.
* Resource: `tencentcloud_kubernetes_scale_worker`: cgi error retry.

## 1.16.2 (August 28, 2019)

BUG FIXIES:

* Resource: `tencentcloud_instance`: fixed cvm data disks missing computed.
* Resource: `tencentcloud_mysql_backup_policy`: `backup_model` remove logical backup support. 
* Resource: `tencentcloud_mysql_instance`: `tags` adapt to the new official api.

## 1.16.1 (August 27, 2019)

ENHANCEMENTS:
* `tencentcloud_instance`: refactor logic with api3.0 .

## 1.16.0 (August 20, 2019)

FEATURES:
* **New Data Source**: `tencentcloud_kubernetes_clusters`
* **New Resource**: `tencentcloud_kubernetes_scale_worker`
* **New Resource**: `tencentcloud_kubernetes_cluster`

DEPRECATED:
* Data Source: `tencentcloud_container_clusters` replaced by `tencentcloud_kubernetes_clusters`.
* Data Source: `tencentcloud_container_cluster_instances` replaced by `tencentcloud_kubernetes_clusters`.
* Resource: `tencentcloud_container_cluster` replaced by `tencentcloud_kubernetes_cluster`.
* Resource: `tencentcloud_container_cluster_instance` replaced by `tencentcloud_kubernetes_scale_worker`.

## 1.15.2 (August 14, 2019)

ENHANCEMENTS:

* `tencentcloud_as_scaling_group`: fixed issue that binding scaling group to load balancer does not work.
* `tencentcloud_clb_attachements`: rename `rewrite_source_rule_id` with `source_rule_id` and rename `rewrite_target_rule_id` with `target_rule_id`.

## 1.15.1 (August 13, 2019)

ENHANCEMENTS:

* `tencentcloud_instance`: changed `image_id` property to ForceNew ([#78](https://github.com/tencentcloudstack/terraform-provider-tencentcloud/issues/78))
* `tencentcloud_instance`: improved with retry ([#82](https://github.com/tencentcloudstack/terraform-provider-tencentcloud/issues/82))
* `tencentcloud_cbs_storages`: improved with retry ([#82](https://github.com/tencentcloudstack/terraform-provider-tencentcloud/issues/82))
* `tencentcloud_clb_instance`: bug fixed and improved with retry ([#37](https://github.com/tencentcloudstack/terraform-provider-tencentcloud/issues/37))

## 1.15.0 (August 07, 2019)

FEATURES:
* **New Data Source**: `tencentcloud_clb_instances`
* **New Data Source**: `tencentcloud_clb_listeners`
* **New Data Source**: `tencentcloud_clb_listener_rules`
* **New Data Source**: `tencentcloud_clb_attachments`
* **New Data Source**: `tencentcloud_clb_redirections`
* **New Resource**: `tencentcloud_clb_instance`
* **New Resource**: `tencentcloud_clb_listener`
* **New Resource**: `tencentcloud_clb_listener_rule`
* **New Resource**: `tencentcloud_clb_attachment`
* **New Resource**: `tencentcloud_clb_redirection`

DEPRECATED:
* Resource: `tencentcloud_lb` replaced by `tencentcloud_clb_instance`.
* Resource: `tencentcloud_alb_server_attachment` replaced by `tencentcloud_clb_attachment`.

## 1.14.1 (August 05, 2019)

BUG FIXIES:

* resource/tencentcloud_security_group_rule: fixed security group rule id is not compatible with previous version.

## 1.14.0 (July 30, 2019)

FEATURES:
* **New Data Source**: `tencentcloud_security_groups`
* **New Data Source**: `tencentcloud_mongodb_instances`
* **New Data Source**: `tencentcloud_mongodb_zone_config`
* **New Resource**: `tencentcloud_mongodb_instance`
* **New Resource**: `tencentcloud_mongodb_sharding_instance`
* **Update Resource**: `tencentcloud_security_group_rule` add optional argument `description`

DEPRECATED:
* Data Source: `tencnetcloud_security_group` replaced by `tencentcloud_security_groups`

ENHANCEMENTS:
* Refactoring security_group logic with api3.0

## 1.13.0 (July 23, 2019)

FEATURES:
* **New Data Source**: `tencentcloud_dc_gateway_instances`
* **New Data Source**: `tencentcloud_dc_gateway_ccn_routes`
* **New Resource**: `tencentcloud_dc_gateway`
* **New Resource**: `tencentcloud_dc_gateway_ccn_route`

## 1.12.0 (July 16, 2019)

FEATURES:
* **New Data Source**: `tencentcloud_dc_instances`
* **New Data Source**: `tencentcloud_dcx_instances`
* **New Resource**: `tencentcloud_dcx`
* **UPDATE Resource**:`tencentcloud_mysql_instance` and `tencentcloud_mysql_readonly_instance` completely delete instance. 

BUG FIXIES:

* resource/tencentcloud_instance: fixed issue when data disks set as delete_with_instance not works.
* resource/tencentcloud_instance: if managed public_ip manually, please don't define `allocate_public_ip` ([#62](https://github.com/tencentcloudstack/terraform-provider-tencentcloud/issues/62)).
* resource/tencentcloud_eip_association: fixed issue when instances were manually deleted ([#60](https://github.com/tencentcloudstack/terraform-provider-tencentcloud/issues/60)).
* resource/tencentcloud_mysql_readonly_instance:remove an unsupported property `gtid`

## 1.11.0 (July 02, 2019)

FEATURES:
* **New Data Source**: `tencentcloud_ccn_instances`
* **New Data Source**: `tencentcloud_ccn_bandwidth_limits`
* **New Resource**: `tencentcloud_ccn`
* **New Resource**: `tencentcloud_ccn_attachment`
* **New Resource**: `tencentcloud_ccn_bandwidth_limit`

## 1.10.0 (June 27, 2019)

ENHANCEMENTS:

* Refactoring vpc logic with api3.0
* Refactoring cbs logic with api3.0

FEATURES:
* **New Data Source**: `tencentcloud_vpc_instances`
* **New Data Source**: `tencentcloud_vpc_subnets`
* **New Data Source**: `tencentcloud_vpc_route_tables`
* **New Data Source**: `tencentcloud_cbs_storages`
* **New Data Source**: `tencentcloud_cbs_snapshots`
* **New Resource**: `tencentcloud_route_table_entry`
* **New Resource**: `tencentcloud_cbs_snapshot_policy`
* **Update Resource**: `tencentcloud_vpc` , add more configurable items.
* **Update Resource**: `tencentcloud_subnet` , add more configurable items.
* **Update Resource**: `tencentcloud_route_table`, add more configurable items.
* **Update Resource**: `tencentcloud_cbs_storage`, add more configurable items.
* **Update Resource**: `tencentcloud_instance`: add optional argument `tags`.
* **Update Resource**: `tencentcloud_security_group_rule`: add optional argument `source_sgid`.
 
DEPRECATED:
* Data Source: `tencentcloud_vpc` replaced by `tencentcloud_vpc_instances`.
* Data Source: `tencentcloud_subnet` replaced by  `tencentcloud_vpc_subnets`.
* Data Source: `tencentcloud_route_table` replaced by `tencentcloud_vpc_route_tables`.
* Resource: `tencentcloud_route_entry` replaced by `tencentcloud_route_table_entry`.

## 1.9.1 (June 24, 2019)

BUG FIXIES:

* data/tencentcloud_instance: fixed vpc ip is in use error when re-creating with private ip ([#46](https://github.com/tencentcloudstack/terraform-provider-tencentcloud/issues/46)).

## 1.9.0 (June 18, 2019)

ENHANCEMENTS:

* update to `v0.12.1` Terraform SDK version

BUG FIXIES:

* data/tencentcloud_security_group: `project_id` remote API return sometime is string type.
* resource/tencentcloud_security_group: just like `data/tencentcloud_security_group`

## 1.8.0 (June 11, 2019)

FEATURES:
* **New Data Source**: `tencentcloud_as_scaling_configs`
* **New Data Source**: `tencentcloud_as_scaling_groups`
* **New Data Source**: `tencentcloud_as_scaling_policies`
* **New Resource**: `tencentcloud_as_scaling_config`
* **New Resource**: `tencentcloud_as_scaling_group`
* **New Resource**: `tencentcloud_as_attachment`
* **New Resource**: `tencentcloud_as_scaling_policy`
* **New Resource**: `tencentcloud_as_schedule`
* **New Resource**: `tencentcloud_as_lifecycle_hook`
* **New Resource**: `tencentcloud_as_notification`

## 1.7.0 (May 23, 2019)

FEATURES:
* **New Data Source**: `tencentcloud_redis_zone_config`
* **New Data Source**: `tencentcloud_redis_instances`
* **New Resource**: `tencentcloud_redis_instance`
* **New Resource**: `tencentcloud_redis_backup_config`

ENHANCEMENTS:

* resource/tencentcloud_instance: Add `hostname`, `project_id`, `delete_with_instance` argument.
* Update tencentcloud-sdk-go to better support redis api.

## 1.6.0 (May 15, 2019)

FEATURES:

* **New Data Source**: `tencentcloud_cos_buckets`
* **New Data Source**: `tencentcloud_cos_bucket_object`
* **New Resource**: `tencentcloud_cos_bucket`
* **New Resource**: `tencentcloud_cos_bucket_object`

ENHANCEMENTS:

* Add the framework of auto generating terraform docs

## 1.5.0 (April 26, 2019)

FEATURES:

* **New Data Source**: `tencentcloud_mysql_backup_list`
* **New Data Source**: `tencentcloud_mysql_zone_config`
* **New Data Source**: `tencentcloud_mysql_parameter_list`
* **New Data Source**: `tencentcloud_mysql_instance`
* **New Resource**: `tencentcloud_mysql_backup_policy`
* **New Resource**: `tencentcloud_mysql_account`
* **New Resource**: `tencentcloud_mysql_account_privilege`
* **New Resource**: `tencentcloud_mysql_instance`
* **New Resource**: `tencentcloud_mysql_readonly_instance`

ENHANCEMENTS:

* resource/tencentcloud_subnet: `route_table_id` now is an optional argument

## 1.4.0 (April 12, 2019)

ENHANCEMENTS:

* data/tencentcloud_image: add `image_name` attribute to this data source.
* resource/tencentcloud_instance: data disk count limit now is upgrade from 1 to 10, as API has supported more disks.
* resource/tencentcloud_instance: PREPAID instance now can be deleted, but still have some limit in API.

BUG FIXIES:

* resource/tencentcloud_instance: `allocate_public_ip` doesn't work properly when it is set to false.

## 1.3.0 (March 12, 2019)

FEATURES:

* **New Resource**: `tencentcloud_lb` ([#3](https://github.com/terraform-providers/terraform-provider-scaffolding/issues/3))

ENHANCEMENTS:

* resource/tencentcloud_instance: Add `user_data_raw` argument ([#4](https://github.com/terraform-providers/terraform-provider-scaffolding/issues/4))

## 1.2.2 (September 28, 2018)

BUG FIXES:

* resource/tencentcloud_cbs_storage: make name to be required ([#25](https://github.com/tencentyun/terraform-provider-tencentcloud/issues/25))
* resource/tencentcloud_instance: support user data and private ip

## 1.2.0 (April 3, 2018)

FEATURES:

* **New Resource**: `tencentcloud_container_cluster`
* **New Resource**: `tencentcloud_container_cluster_instance`
* **New Data Source**: `tencentcloud_container_clusters`
* **New Data Source**: `tencentcloud_container_cluster_instances`

## 1.1.0 (March 9, 2018)

FEATURES:

* **New Resource**: `tencentcloud_eip`
* **New Resource**: `tencentcloud_eip_association`
* **New Data Source**: `tencentcloud_eip`
* **New Resource**: `tencentcloud_nat_gateway`
* **New Resource**: `tencentcloud_dnat`
* **New Data Source**: `tencentcloud_nats`
* **New Resource**: `tencentcloud_cbs_snapshot`
* **New Resource**: `tencentcloud_alb_server_attachment`

## 1.0.0 (January 19, 2018)

FEATURES:

### CVM

RESOURCES:

* instance create
* instance read
* instance update
    * reset instance
    * reset password
    * update instance name
    * update security groups
* instance delete
* key pair create
* key pair read
* key pair delete

DATA SOURCES:

* image read
* instance\_type read
* zone read

### VPC

RESOURCES:

* vpc create
* vpc read
* vpc update (update name)
* vpc delete
* subnet create
* subnet read
* subnet update (update name)
* subnet delete
* security group create
* security group read
* security group update (update name, description)
* security group delete
* security group rule create
* security group rule read
* security group rule delete
* route table create
* route table read
* route table update (update name)
* route table delete
* route entry create
* route entry read
* route entry delete

DATA SOURCES:

* vpc read
* subnet read
* security group read
* route table read

### CBS

RESOURCES:

* storage create
* storage read
* storage update (update name)
* storage attach
* storage detach<|MERGE_RESOLUTION|>--- conflicted
+++ resolved
@@ -1,5 +1,4 @@
-<<<<<<< HEAD
-## 1.43.0 (Unreleased)
+## 1.44.0 (Unreleased)
 
 FEATURES:
 
@@ -8,9 +7,6 @@
 * **New Data Source**: `tencentcloud_cynosdb_clusters`
 * **New Data Source**: `tencentcloud_cynosdb_readonly_instances`.
 
-## 1.42.3 (Unreleased)
-=======
-## 1.43.1 (Unreleased)
 ## 1.43.0 (September 18, 2020)
 
 FEATURES:
@@ -20,7 +16,6 @@
 * **New Data Source**: `tencentcloud_audits` 
 * **New Data Source**: `tencentcloud_audit_cos_regions`
 * **New Data Source**: `tencentcloud_audit_key_alias`
->>>>>>> 4171c7f6
 
 ENHANCEMENTS:
 
