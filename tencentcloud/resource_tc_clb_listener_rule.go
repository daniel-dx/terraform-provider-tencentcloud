/*
Provides a resource to create a CLB listener rule.

-> **NOTE:** This resource only be created in the HTTP or HTTPS listeners.

Example Usage

```hcl
resource "tencentcloud_clb_listener_rule" "foo" {
  listener_id                = "lbl-hh141sn9#lb-k2zjp9lv"
  clb_id                     = "lb-k2zjp9lv"
  domain                     = "foo.net"
  url                        = "/bar"
  health_check_switch        = true
  health_check_interval_time = 5
  health_check_health_num    = 3
  health_check_unhealth_num  = 3
  health_check_http_code     = "http_1xx"
  health_check_http_path     = "Default Path"
  health_check_http_domain   = "Default Domain"
  health_check_http_method   = "GET"
  certificate_ssl_mode       = "MUTUAL"
  certificate_id             = "mycert server ID "
  certificate_ca_id          = "mycert ca ID"
  session_expire_time        = 30
  scheduler                  = "WRR"
}
```
Import

CLB instance rule can be imported using the id, e.g.

```
$ terraform import tencentcloud_clb_listener_rule.foo #loc-4xxr2cy7#lbl-hh141sn9#lb-k2zjp9lv
```
*/
package tencentcloud

import (
	"context"
	"fmt"
	"log"
	"strings"

	"github.com/hashicorp/terraform/helper/resource"
	"github.com/hashicorp/terraform/helper/schema"
	clb "github.com/tencentcloud/tencentcloud-sdk-go/tencentcloud/clb/v20180317"
)

func resourceTencentCloudClbListenerRule() *schema.Resource {
	return &schema.Resource{
		Create: resourceTencentCloudClbListenerRuleCreate,
		Read:   resourceTencentCloudClbListenerRuleRead,
		Update: resourceTencentCloudClbListenerRuleUpdate,
		Delete: resourceTencentCloudClbListenerRuleDelete,
		Importer: &schema.ResourceImporter{
			State: schema.ImportStatePassthrough,
		},

		Schema: map[string]*schema.Schema{
			"listener_id": {
				Type:        schema.TypeString,
				Required:    true,
				ForceNew:    true,
				Description: "ID of CLB listener.",
			},
			"clb_id": {
				Type:        schema.TypeString,
				Required:    true,
				Description: "ID of CLB instance.",
			},
			"domain": {
				Type:        schema.TypeString,
				Required:    true,
				ForceNew:    true,
				Description: "Domain name of the forwarding rule.",
			},
			"url": {
				Type:        schema.TypeString,
				Required:    true,
				ForceNew:    true,
				Description: "Url of the forwarding rule.",
			},
			"health_check_switch": {
				Type:        schema.TypeBool,
				Optional:    true,
				Computed:    true,
				Description: "Indicates whether health check is enabled.",
			},
			"health_check_interval_time": {
				Type:         schema.TypeInt,
				Optional:     true,
				Computed:     true,
				ValidateFunc: validateIntegerInRange(5, 300),
				Description:  "Interval time of health check. The value range is 5-300 sec, and the default is 5 sec.",
			},
			"health_check_health_num": {
				Type:         schema.TypeInt,
				Optional:     true,
				Computed:     true,
				ValidateFunc: validateIntegerInRange(2, 10),
				Description:  "Health threshold of health check, and the default is 3. If a success result is returned for the health check 3 consecutive times, indicates that the forwarding is normal. The value range is 2-10.",
			},
			"health_check_unhealth_num": {
				Type:         schema.TypeInt,
				Optional:     true,
				Computed:     true,
				ValidateFunc: validateIntegerInRange(2, 10),
				Description:  "Unhealth threshold of health check, and the default is 3. If the unhealth result is returned 3 consecutive times, indicates that the forwarding is abnormal. The value range is 2-10.",
			},
			"health_check_http_code": {
				Type:         schema.TypeInt,
				Optional:     true,
				Computed:     true,
				ValidateFunc: validateIntegerInRange(1, 31),
				Description:  "HTTP Status Code. The default is 31 and value range is 1-31. '0b0001' means the return value '1xx' is health. '0b0010' means the return value '2xx' is health. '0b0100' means the return value '3xx' is health. '0b1000' means the return value '4xx' is health. 0b10000 means the return value '5xx' is health. If you want multiple return codes to indicate health, need to add the corresponding values. NOTES: The 'HTTP' health check of the 'TCP' listener only supports specifying one health check status code. NOTES: Only supports listeners of 'HTTP' and 'HTTPS' protocol.",
			},
			"health_check_http_path": {
				Type:        schema.TypeString,
				Optional:    true,
				Computed:    true,
				Description: "Path of health check. NOTES: Only supports listeners of 'HTTP' and 'HTTPS' protocol.",
			},
			"health_check_http_domain": {
				Type:        schema.TypeString,
				Optional:    true,
				Computed:    true,
				Description: "Domain name of health check. NOTES: Only supports listeners of 'HTTP' and 'HTTPS' protocol.",
			},
			"health_check_http_method": {
				Type:         schema.TypeString,
				Optional:     true,
				Computed:     true,
				ValidateFunc: validateAllowedStringValue(CLB_HTTP_METHOD),
				Description:  "Methods of health check. NOTES: Only supports listeners of 'HTTP' and 'HTTPS' protocol. The default is 'HEAD', the available value include 'HEAD' and 'GET'.",
			},
			"certificate_ssl_mode": {
				Type:         schema.TypeString,
				Optional:     true,
				ForceNew:     true,
				ValidateFunc: validateAllowedStringValue(CERT_SSL_MODE),
				Description:  "Type of certificate, and available values inclue 'UNIDIRECTIONAL', 'MUTUAL'. NOTES: Only supports listeners of 'HTTPS' and 'TCP_SSL' protocol.",
			},
			"certificate_id": {
				Type:        schema.TypeString,
				Optional:    true,
				ForceNew:    true,
				Description: "ID of the server certificate. NOTES: Only supports listeners of 'HTTPS' and 'TCP_SSL' protocol.",
			},
			"certificate_ca_id": {
				Type:        schema.TypeString,
				Optional:    true,
				ForceNew:    true,
				Description: "ID of the client certificate. NOTES: Only supports listeners of 'HTTPS' and 'TCP_SSL' protocol.",
			},
			"session_expire_time": {
				Type:         schema.TypeInt,
				Optional:     true,
				ValidateFunc: validateIntegerInRange(30, 300),
				Description:  "Time of session persistence within the CLB listener. NOTES: Available when scheduler is specified as 'WRR', and not available when listener protocol is TCP_SSL.",
			},
			"scheduler": {
				Type:         schema.TypeString,
				Optional:     true,
				Default:      CLB_LISTENER_SCHEDULER_WRR,
				ValidateFunc: validateAllowedStringValue(CLB_LISTENER_SCHEDULER),
				Description:  "Scheduling method of the CLB listener rules, and available values include 'WRR', 'IP HASH' and 'LEAST_CONN'. The default is 'WRR'.",
			},
		},
	}
}

func resourceTencentCloudClbListenerRuleCreate(d *schema.ResourceData, meta interface{}) error {
	defer logElapsed("resource.tencentcloud_clb_listener_rule.create")()

	clbActionMu.Lock()
	defer clbActionMu.Unlock()

	logId := getLogId(contextNil)
	ctx := context.WithValue(context.TODO(), "logId", logId)

	items := strings.Split(d.Get("listener_id").(string), "#")
	if len(items) != 2 {
		return fmt.Errorf("id of resource.tencentcloud_clb_rule listener is wrong")
	}

	listenerId := items[0]
	clbId := items[1]
	protocol := ""
	//get listener protocol
	clbService := ClbService{
		client: meta.(*TencentCloudClient).apiV3Conn,
	}
	err := resource.Retry(readRetryTimeout, func() *resource.RetryError {
		instance, e := clbService.DescribeListenerById(ctx, listenerId+"#"+clbId)
		if e != nil {
			return retryError(e)
		}
		protocol = *(instance.Protocol)
		return nil
	})
	if err != nil {
		log.Printf("[CRITAL]%s get clb listener failed, reason:%s\n ", logId, err.Error())
		return err
	}

	if !(protocol == CLB_LISTENER_PROTOCOL_HTTP || protocol == CLB_LISTENER_PROTOCOL_HTTPS) {
		return fmt.Errorf("The rule can only be created/modified with listeners of protocol HTTP/HTTPS")
	}
	request := clb.NewCreateRuleRequest()
	request.LoadBalancerId = stringToPointer(clbId)
	request.ListenerId = stringToPointer(listenerId)

	//rule set
	var rule clb.RuleInput

	domain := d.Get("domain").(string)
	rule.Domain = stringToPointer(domain)
	url := d.Get("url").(string)
	rule.Url = stringToPointer(url)
	scheduler := ""
	if v, ok := d.GetOk("scheduler"); ok {
		if !(protocol == CLB_LISTENER_PROTOCOL_HTTP || protocol == CLB_LISTENER_PROTOCOL_HTTPS) {
			return fmt.Errorf("Scheduler can only be set with listener protocol TCP/UDP/TCP_SSL or rule of listener HTTP/HTTPS")
		}

		scheduler = v.(string)
		rule.Scheduler = stringToPointer(scheduler)
	}

	if v, ok := d.GetOk("session_expire_time"); ok {
		if !(protocol == CLB_LISTENER_PROTOCOL_HTTP || protocol == CLB_LISTENER_PROTOCOL_HTTPS) {
			return fmt.Errorf("session_expire_time can only be set with protocol TCP/UDP or rule of listener HTTP/HTTPS")
		}
		if scheduler != CLB_LISTENER_SCHEDULER_WRR && scheduler != "" {
			return fmt.Errorf("session_expire_time can only be set when scheduler is WRR ")
		}
		vv := int64(v.(int))
		rule.SessionExpireTime = &vv
	}
	healthSetFlag, healthCheck, healthErr := checkHealthCheckPara(ctx, d, protocol, HEALTH_APPLY_TYPE_RULE)
	if healthErr != nil {
		return healthErr
	}
	if healthSetFlag {
		rule.HealthCheck = healthCheck
	}

	certificateSetFlag, certificateInput, certErr := checkCertificateInputPara(ctx, d)
	if certErr != nil {
		return certErr
	}
	if certificateSetFlag {
		if !(protocol == CLB_LISTENER_PROTOCOL_HTTPS) {
			return fmt.Errorf("certificate para can only be set with rule of linstener with protocol 'HTTPS'")
		}
		rule.Certificate = certificateInput
	}

	request.Rules = []*clb.RuleInput{&rule}
	err = nil
	err = resource.Retry(writeRetryTimeout, func() *resource.RetryError {
		requestId := ""
		response, e := meta.(*TencentCloudClient).apiV3Conn.UseClbClient().CreateRule(request)
		if e != nil {
			log.Printf("[CRITAL]%s api[%s] fail, request body [%s], reason[%s]\n",
				logId, request.GetAction(), request.ToJsonString(), err.Error())
			return retryError(e)
		} else {
			log.Printf("[DEBUG]%s api[%s] success, request body [%s], response body [%s]\n",
				logId, request.GetAction(), request.ToJsonString(), response.ToJsonString())
			requestId = *response.Response.RequestId

			retryErr := waitForTaskFinish(requestId, meta.(*TencentCloudClient).apiV3Conn.UseClbClient())
			if retryErr != nil {
				return resource.NonRetryableError(retryErr)
			}
		}
		return nil
	})
	if err != nil {
		log.Printf("[CRITAL]%s create clb listener rule failed, reason:%s\n ", logId, err.Error())
		return err
	}
	err = nil
	locationId := ""
	err = resource.Retry(readRetryTimeout, func() *resource.RetryError {
		ruleInstance, ruleErr := clbService.DescribeRuleByPara(ctx, clbId, listenerId, domain, url)
		if ruleErr != nil {
			return retryError(ruleErr)
		}
		locationId = *ruleInstance.LocationId
		return nil
	})
	if err != nil {
		log.Printf("[CRITAL]%s read clb listener rule failed, reason:%s\n ", logId, err.Error())
		return err
	}

	d.SetId(locationId + "#" + listenerId + "#" + clbId)

	return resourceTencentCloudClbListenerRuleRead(d, meta)
}

func resourceTencentCloudClbListenerRuleRead(d *schema.ResourceData, meta interface{}) error {
	defer logElapsed("resource.tencentcloud_clb_listener_rule.read")()

	logId := getLogId(contextNil)
	ctx := context.WithValue(context.TODO(), "logId", logId)

	ruleId := d.Id()
	items := strings.Split(ruleId, "#")
	if len(items) != 3 {
		return fmt.Errorf("id of resource.tencentcloud_clb_listener is wrong")
	}
	locationId := items[0]
	listenerId := items[1]
	clbId := items[2]
	clbService := ClbService{
		client: meta.(*TencentCloudClient).apiV3Conn,
	}
	//this function is not supported by api, need to be travelled
	filter := map[string]string{"rule_id": locationId, "listener_id": listenerId, "clb_id": clbId}
	var instances []*clb.RuleOutput
	err := resource.Retry(readRetryTimeout, func() *resource.RetryError {
		results, e := clbService.DescribeRulesByFilter(ctx, filter)
		if e != nil {
			return retryError(e)
		}
		instances = results
		return nil

	})
	if err != nil {
		log.Printf("[CRITAL]%s read clb listener rule failed, reason:%s\n ", logId, err.Error())
		return err
	}

	if len(instances) == 0 {
		return fmt.Errorf("rule not found!")
	}
	instance := instances[0]
	d.Set("clb_id", clbId)
	d.Set("listener_id", listenerId+"#"+clbId)
	d.Set("domain", instance.Domain)
	d.Set("rule_id", instance.LocationId)
	d.Set("url", instance.Url)
	d.Set("scheduler", instance.Scheduler)
	d.Set("session_expire_time", instance.SessionExpireTime)

	//health check
	if instance.HealthCheck != nil {
		health_check_switch := false
		if *instance.HealthCheck.HealthSwitch == int64(1) {
			health_check_switch = true
		}
		d.Set("health_check_switch", health_check_switch)
		d.Set("health_check_interval_time", instance.HealthCheck.IntervalTime)
		d.Set("health_check_interval_time", instance.HealthCheck.IntervalTime)
		d.Set("health_check_health_num", instance.HealthCheck.HealthNum)
		d.Set("health_check_unhealth_num", instance.HealthCheck.UnHealthNum)
		d.Set("health_check_http_method", stringToPointer(strings.ToUpper(*instance.HealthCheck.HttpCheckMethod)))
		d.Set("health_check_http_domain", instance.HealthCheck.HttpCheckDomain)
		d.Set("health_check_http_path", instance.HealthCheck.HttpCheckPath)
		d.Set("health_check_http_code", instance.HealthCheck.HttpCode)
	}

	if instance.Certificate != nil {
		d.Set("certificate_ssl_mode", instance.Certificate.SSLMode)
		d.Set("certificate_id", instance.Certificate.CertId)
		d.Set("certificate_ca_id", instance.Certificate.CertCaId)
	}

	return nil
}

func resourceTencentCloudClbListenerRuleUpdate(d *schema.ResourceData, meta interface{}) error {
	defer logElapsed("resource.tencentcloud_clb_listener_rule.update")()

	clbActionMu.Lock()
	defer clbActionMu.Unlock()

	logId := getLogId(contextNil)
	ctx := context.WithValue(context.TODO(), "logId", logId)

	items := strings.Split(d.Get("listener_id").(string), "#")
	if len(items) != 2 {
		return fmt.Errorf("id of resource.tencentcloud_clb_listener is wrong")
	}

	listenerId := items[0]
	clbId := items[1]
	protocol := ""
	//get listener protocol
	clbService := ClbService{
		client: meta.(*TencentCloudClient).apiV3Conn,
	}
	err := resource.Retry(writeRetryTimeout, func() *resource.RetryError {
		instance, e := clbService.DescribeListenerById(ctx, listenerId+"#"+clbId)
		if e != nil {
			return retryError(e)
		}

		protocol = *(instance.Protocol)
		return nil
	})
	if err != nil {
		log.Printf("[CRITAL]%s get clb listener failed, reason:%s\n ", logId, err.Error())
		return err
	}
	locationId := d.Get("rule_id").(string)
	changed := false
	url := ""
	scheduler := ""
	sessionExpireTime := 0

	request := clb.NewModifyRuleRequest()
	request.ListenerId = stringToPointer(listenerId)
	request.LoadBalancerId = stringToPointer(clbId)
	request.LocationId = stringToPointer(locationId)
	if d.HasChange("url") {
		changed = true
		url = d.Get("url").(string)
		request.Url = stringToPointer(url)
	}

	if d.HasChange("scheduler") {
		changed = true
		scheduler = d.Get("scheduler").(string)
<<<<<<< HEAD
	}
	if d.HasChange("scheduler") {
		changed = true
		scheduler = d.Get("scheduler").(string)
=======
>>>>>>> 5fc0eb36
		if !(protocol == CLB_LISTENER_PROTOCOL_HTTP || protocol == CLB_LISTENER_PROTOCOL_HTTPS) {
			return fmt.Errorf("Scheduler can only be set with listener protocol TCP/UDP/TCP_SSL or rule of listener HTTP/HTTPS")
		}
		request.Scheduler = stringToPointer(scheduler)
	}

	if d.HasChange("session_expire_time") {
		changed = true
		sessionExpireTime = d.Get("session_expire_time").(int)
		if !(protocol == CLB_LISTENER_PROTOCOL_HTTP || protocol == CLB_LISTENER_PROTOCOL_HTTPS) {
			return fmt.Errorf("session_expire_time can only be set with protocol TCP/UDP or rule of listener HTTP/HTTPS")
		}
		if scheduler != CLB_LISTENER_SCHEDULER_WRR && scheduler != "" {
			return fmt.Errorf("session_expire_time can only be set when scheduler is WRR")
		}
		sessionExpireTime64 := int64(sessionExpireTime)
		request.SessionExpireTime = &sessionExpireTime64

	}

	healthSetFlag, healthCheck, healthErr := checkHealthCheckPara(ctx, d, protocol, HEALTH_APPLY_TYPE_RULE)
	if healthErr != nil {
		return healthErr
	}

	if healthSetFlag {
		changed = true
		request.HealthCheck = healthCheck
	}

	if changed {
		err := resource.Retry(writeRetryTimeout, func() *resource.RetryError {
			response, e := meta.(*TencentCloudClient).apiV3Conn.UseClbClient().ModifyRule(request)

			if e != nil {
				log.Printf("[CRITAL]%s api[%s] fail, request body [%s], reason[%s]\n",
					logId, request.GetAction(), request.ToJsonString(), e.Error())
				return retryError(e)
			} else {
				log.Printf("[DEBUG]%s api[%s] success, request body [%s], response body [%s]\n",
					logId, request.GetAction(), request.ToJsonString(), response.ToJsonString())
				requestId := *response.Response.RequestId
				retryErr := waitForTaskFinish(requestId, meta.(*TencentCloudClient).apiV3Conn.UseClbClient())
				if retryErr != nil {
					return resource.NonRetryableError(retryErr)
				}
			}
			return nil
		})
		if err != nil {
			log.Printf("[CRITAL]%s update clb listener rule failed, reason:%s\n ", logId, err.Error())
			return err
		}
	}
	return nil
}

func resourceTencentCloudClbListenerRuleDelete(d *schema.ResourceData, meta interface{}) error {
	defer logElapsed("resource.tencentcloud_clb_listener_rule.delete")()

	clbActionMu.Lock()
	defer clbActionMu.Unlock()

	logId := getLogId(contextNil)
	ctx := context.WithValue(context.TODO(), "logId", logId)

	ruleId := d.Id()
	items := strings.Split(ruleId, "#")
	if len(items) != 3 {
		return fmt.Errorf("id of resource.tencentcloud_clb_listener is wrong")
	}
	locationId := items[0]
	listenerId := items[1]
	clbId := items[2]

	clbService := ClbService{
		client: meta.(*TencentCloudClient).apiV3Conn,
	}
	err := resource.Retry(writeRetryTimeout, func() *resource.RetryError {
		e := clbService.DeleteRuleById(ctx, clbId, listenerId, locationId)
		if e != nil {
			log.Printf("[CRITAL]%s reason[%s]\n", logId, e.Error())
			return retryError(e)
		}
		return nil
	})
	if err != nil {
		log.Printf("[CRITAL]%s delete clb listener rule failed, reason:%s\n ", logId, err.Error())
		return err
	}
	return nil
}<|MERGE_RESOLUTION|>--- conflicted
+++ resolved
@@ -427,13 +427,6 @@
 	if d.HasChange("scheduler") {
 		changed = true
 		scheduler = d.Get("scheduler").(string)
-<<<<<<< HEAD
-	}
-	if d.HasChange("scheduler") {
-		changed = true
-		scheduler = d.Get("scheduler").(string)
-=======
->>>>>>> 5fc0eb36
 		if !(protocol == CLB_LISTENER_PROTOCOL_HTTP || protocol == CLB_LISTENER_PROTOCOL_HTTPS) {
 			return fmt.Errorf("Scheduler can only be set with listener protocol TCP/UDP/TCP_SSL or rule of listener HTTP/HTTPS")
 		}
