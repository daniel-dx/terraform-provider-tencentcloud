--- conflicted
+++ resolved
@@ -58,11 +58,7 @@
 				Type:        schema.TypeString,
 				ForceNew:    true,
 				Required:    true,
-<<<<<<< HEAD
-				Description: "ID of the clb listener.",
-=======
 				Description: "Id of the clb listener.",
->>>>>>> 87476fa6
 			},
 			"rule_id": {
 				Type:        schema.TypeString,
