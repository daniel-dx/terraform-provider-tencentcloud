--- conflicted
+++ resolved
@@ -353,22 +353,16 @@
 		log.Printf("[CRITAL]%s read CLB attachment failed, reason:%+v", logId, err)
 		return err
 	}
-<<<<<<< HEAD
+	//see if read empty
+
+	if instance == nil || (len(instance.Targets) == 0 && locationId == "") || (len(instance.Rules) == 0 && locationId != "") {
+		d.SetId("")
+		return nil
+	}
+
 	_ = d.Set("clb_id", clbId)
 	_ = d.Set("listener_id", listenerId)
 	_ = d.Set("protocol_type", instance.Protocol)
-=======
-	//see if read empty
-
-	if instance == nil || (len(instance.Targets) == 0 && locationId == "") || (len(instance.Rules) == 0 && locationId != "") {
-		d.SetId("")
-		return nil
-	}
-
-	d.Set("clb_id", clbId)
-	d.Set("listener_id", listenerId)
-	d.Set("protocol_type", instance.Protocol)
->>>>>>> 25ef3c60
 
 	if *instance.Protocol == CLB_LISTENER_PROTOCOL_HTTP || *instance.Protocol == CLB_LISTENER_PROTOCOL_HTTPS {
 		_ = d.Set("rule_id", locationId)
