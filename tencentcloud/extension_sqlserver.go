package tencentcloud

const (
	SQLSERVER_CHARGE_TYPE_PREPAID  = "PREPAID"
	SQLSERVER_CHARGE_TYPE_POSTPAID = "POSTPAID_BY_HOUR"
)

var SQLSERVER_CHARGE_TYPE_NAME = map[string]string{
	"PRE":  SQLSERVER_CHARGE_TYPE_PREPAID,
	"POST": SQLSERVER_CHARGE_TYPE_POSTPAID,
	"ALL":  "ALL",
}

const (
	SQLSERVER_TASK_SUCCESS = 0
	SQLSERVER_TASK_FAIL    = 1
	SQLSERVER_TASK_RUNNING = 2
<<<<<<< HEAD
)

var SQLSERVER_CHARSET_LIST = []string{
	"Chinese_PRC_CI_AS",
	"Chinese_PRC_CS_AS",
	"Chinese_PRC_BIN",
	"Chinese_Taiwan_Stroke_CI_AS",
	"SQL_Latin1_General_CP1_CI_AS",
	"SQL_Latin1_General_CP1_CS_AS",
}

const (
	SQLSERVER_ACCOUNT_RW = "ReadWrite"
	SQLSERVER_ACCOUNT_RO = "ReadOnly"
)

var SQLSERVER_ACCOUNT_PRIVILEGE = []string{
	SQLSERVER_ACCOUNT_RW,
	SQLSERVER_ACCOUNT_RO,
}

const (
	SQLSERVER_DEFAULT_LIMIT  = 20
	SQLSERVER_DEFAULT_OFFSET = 0
)

const (
	SQLSERVER_DB_CREATING  = 1
	SQLSERVER_DB_RUNNING   = 2
	SQLSERVER_DB_MODIFYING = 3
	SQLSERVER_DB_DELETING  = -1
)

var SQLSERVER_DB_STATUS = map[int64]string{
	SQLSERVER_DB_CREATING:  "creating",
	SQLSERVER_DB_RUNNING:   "running",
	SQLSERVER_DB_MODIFYING: "modifying",
	SQLSERVER_DB_DELETING:  "deleting",
}
=======
)
>>>>>>> 9fc7dfc0
<|MERGE_RESOLUTION|>--- conflicted
+++ resolved
@@ -15,7 +15,6 @@
 	SQLSERVER_TASK_SUCCESS = 0
 	SQLSERVER_TASK_FAIL    = 1
 	SQLSERVER_TASK_RUNNING = 2
-<<<<<<< HEAD
 )
 
 var SQLSERVER_CHARSET_LIST = []string{
@@ -55,6 +54,3 @@
 	SQLSERVER_DB_MODIFYING: "modifying",
 	SQLSERVER_DB_DELETING:  "deleting",
 }
-=======
-)
->>>>>>> 9fc7dfc0
