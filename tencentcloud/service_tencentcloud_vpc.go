--- conflicted
+++ resolved
@@ -1723,7 +1723,751 @@
 	return nil
 }
 
-<<<<<<< HEAD
+func (me *VpcService) CreateEni(
+	ctx context.Context,
+	name, vpcId, subnetId, desc string,
+	securityGroups []string,
+	ipv4Count *int,
+	ipv4s []VpcEniIP,
+) (id string, err error) {
+	logId := getLogId(ctx)
+	client := me.client.UseVpcClient()
+
+	createRequest := vpc.NewCreateNetworkInterfaceRequest()
+	createRequest.NetworkInterfaceName = &name
+	createRequest.VpcId = &vpcId
+	createRequest.SubnetId = &subnetId
+	createRequest.NetworkInterfaceDescription = &desc
+
+	if len(securityGroups) > 0 {
+		createRequest.SecurityGroupIds = common.StringPtrs(securityGroups)
+	}
+
+	if ipv4Count != nil {
+		// create will assign a primary ip, secondary ip count is *ipv4Count-1
+		createRequest.SecondaryPrivateIpAddressCount = intToPointer(*ipv4Count - 1)
+	}
+
+	var wantIpv4 []string
+
+	for _, ipv4 := range ipv4s {
+		wantIpv4 = append(wantIpv4, ipv4.ip.String())
+		createRequest.PrivateIpAddresses = append(createRequest.PrivateIpAddresses, &vpc.PrivateIpAddressSpecification{
+			PrivateIpAddress: stringToPointer(ipv4.ip.String()),
+			Primary:          boolToPointer(ipv4.primary),
+			Description:      ipv4.desc,
+		})
+	}
+
+	if err := resource.Retry(writeRetryTimeout, func() *resource.RetryError {
+		ratelimit.Check(createRequest.GetAction())
+
+		response, err := client.CreateNetworkInterface(createRequest)
+		if err != nil {
+			log.Printf("[CRITAL]%s api[%s] fail, request body [%s], reason[%v]",
+				logId, createRequest.GetAction(), createRequest.ToJsonString(), err)
+			return retryError(err)
+		}
+
+		eni := response.Response.NetworkInterface
+
+		if eni == nil {
+			err := fmt.Errorf("api[%s] eni is nil", createRequest.GetAction())
+			log.Printf("[CRITAL]%s %v", logId, err)
+			return resource.NonRetryableError(err)
+		}
+
+		if eni.NetworkInterfaceId == nil {
+			err := fmt.Errorf("api[%s] eni id is nil", createRequest.GetAction())
+			log.Printf("[CRITAL]%s %v", logId, err)
+			return resource.NonRetryableError(err)
+		}
+
+		ipv4Set := eni.PrivateIpAddressSet
+
+		if len(wantIpv4) > 0 {
+			checkMap := make(map[string]bool, len(wantIpv4))
+			for _, ipv4 := range wantIpv4 {
+				checkMap[ipv4] = false
+			}
+
+			for _, ipv4 := range ipv4Set {
+				if ipv4.PrivateIpAddress == nil {
+					err := fmt.Errorf("api[%s] eni ipv4 ip is nil", createRequest.GetAction())
+					log.Printf("[CRITAL]%s %v", logId, err)
+					return resource.NonRetryableError(err)
+				}
+
+				checkMap[*ipv4.PrivateIpAddress] = true
+			}
+
+			for ipv4, checked := range checkMap {
+				if !checked {
+					err := fmt.Errorf("api[%s] doesn't assign %s ip", createRequest.GetAction(), ipv4)
+					log.Printf("[CRITAL]%s %v", logId, err)
+					return resource.NonRetryableError(err)
+				}
+			}
+		} else {
+			if len(ipv4Set) != *ipv4Count {
+				err := fmt.Errorf("api[%s] doesn't assign enough ip", createRequest.GetAction())
+				log.Printf("[CRITAL]%s %v", logId, err)
+				return resource.NonRetryableError(err)
+			}
+
+			wantIpv4 = make([]string, 0, *ipv4Count)
+			for _, ipv4 := range ipv4Set {
+				if ipv4.PrivateIpAddress == nil {
+					err := fmt.Errorf("api[%s] eni ipv4 ip is nil", createRequest.GetAction())
+					log.Printf("[CRITAL]%s %v", logId, err)
+					return resource.NonRetryableError(err)
+				}
+
+				wantIpv4 = append(wantIpv4, *ipv4.PrivateIpAddress)
+			}
+		}
+
+		id = *eni.NetworkInterfaceId
+
+		return nil
+	}); err != nil {
+		log.Printf("[CRITAL]%s create eni failed, reason: %v", logId, err)
+		return "", err
+	}
+
+	if err := waitEniReady(ctx, id, client, wantIpv4, nil); err != nil {
+		log.Printf("[CRITAL]%s create eni failed, reason: %v", logId, err)
+		return "", err
+	}
+
+	return
+}
+
+func (me *VpcService) describeEnis(
+	ctx context.Context,
+	ids []string,
+	vpcId, subnetId, id, cvmId, sgId, name, desc, ipv4 *string,
+	tags map[string]string,
+) (enis []*vpc.NetworkInterface, err error) {
+	logId := getLogId(ctx)
+
+	request := vpc.NewDescribeNetworkInterfacesRequest()
+
+	if len(ids) > 0 {
+		request.NetworkInterfaceIds = common.StringPtrs(ids)
+	}
+
+	if vpcId != nil {
+		request.Filters = append(request.Filters, &vpc.Filter{
+			Name:   stringToPointer("vpc-id"),
+			Values: []*string{vpcId},
+		})
+	}
+
+	if subnetId != nil {
+		request.Filters = append(request.Filters, &vpc.Filter{
+			Name:   stringToPointer("subnet-id"),
+			Values: []*string{subnetId},
+		})
+	}
+
+	if id != nil {
+		request.Filters = append(request.Filters, &vpc.Filter{
+			Name:   stringToPointer("network-interface-id"),
+			Values: []*string{id},
+		})
+	}
+
+	if cvmId != nil {
+		request.Filters = append(request.Filters, &vpc.Filter{
+			Name:   stringToPointer("attachment.instance-id"),
+			Values: []*string{cvmId},
+		})
+	}
+
+	if sgId != nil {
+		request.Filters = append(request.Filters, &vpc.Filter{
+			Name:   stringToPointer("groups.security-group-id"),
+			Values: []*string{sgId},
+		})
+	}
+
+	if name != nil {
+		request.Filters = append(request.Filters, &vpc.Filter{
+			Name:   stringToPointer("network-interface-name"),
+			Values: []*string{name},
+		})
+	}
+
+	if desc != nil {
+		request.Filters = append(request.Filters, &vpc.Filter{
+			Name:   stringToPointer("network-interface-description"),
+			Values: []*string{desc},
+		})
+	}
+
+	if ipv4 != nil {
+		request.Filters = append(request.Filters, &vpc.Filter{
+			Name:   stringToPointer("address-ip"),
+			Values: []*string{ipv4},
+		})
+	}
+
+	for k, v := range tags {
+		request.Filters = append(request.Filters, &vpc.Filter{
+			Name:   stringToPointer("tag:" + k),
+			Values: []*string{stringToPointer(v)},
+		})
+	}
+
+	var offset uint64
+	request.Offset = &offset
+	request.Limit = intToPointer(ENI_DESCRIBE_LIMIT)
+
+	count := ENI_DESCRIBE_LIMIT
+	for count == ENI_DESCRIBE_LIMIT {
+		if err := resource.Retry(readRetryTimeout, func() *resource.RetryError {
+			ratelimit.Check(request.GetAction())
+
+			response, err := me.client.UseVpcClient().DescribeNetworkInterfaces(request)
+			if err != nil {
+				count = 0
+
+				if sdkError, ok := err.(*sdkErrors.TencentCloudSDKError); ok {
+					if sdkError.Code == "ResourceNotFound" {
+						return nil
+					}
+				}
+
+				log.Printf("[CRITAL]%s api[%s] fail, request body [%s], reason[%v]",
+					logId, request.GetAction(), request.ToJsonString(), err)
+				return retryError(err)
+			}
+
+			eniSet := response.Response.NetworkInterfaceSet
+			count = len(eniSet)
+			enis = append(enis, eniSet...)
+
+			return nil
+		}); err != nil {
+			log.Printf("[CRITAL]%s read eni list failed, reason: %v", logId, err)
+			return nil, err
+		}
+
+		offset += uint64(count)
+	}
+
+	return
+}
+
+func (me *VpcService) DescribeEniById(ctx context.Context, ids []string) (enis []*vpc.NetworkInterface, err error) {
+	return me.describeEnis(ctx, ids, nil, nil, nil, nil, nil, nil, nil, nil, nil)
+}
+
+func (me *VpcService) ModifyEniAttribute(ctx context.Context, id string, name, desc *string, sgs []string) error {
+	logId := getLogId(ctx)
+	client := me.client.UseVpcClient()
+
+	request := vpc.NewModifyNetworkInterfaceAttributeRequest()
+	request.NetworkInterfaceId = &id
+	request.NetworkInterfaceName = name
+	request.NetworkInterfaceDescription = desc
+	request.SecurityGroupIds = common.StringPtrs(sgs)
+
+	if err := resource.Retry(writeRetryTimeout, func() *resource.RetryError {
+		ratelimit.Check(request.GetAction())
+
+		if _, err := client.ModifyNetworkInterfaceAttribute(request); err != nil {
+			log.Printf("[CRITAL]%s api[%s] fail, request body [%s], reason[%v]",
+				logId, request.GetAction(), request.ToJsonString(), err)
+			return retryError(err)
+		}
+
+		return nil
+	}); err != nil {
+		log.Printf("[CRITAL]%s modify eni attribute failed, reason: %v", logId, err)
+		return err
+	}
+
+	if err := waitEniReady(ctx, id, client, nil, nil); err != nil {
+		log.Printf("[CRITAL]%s modify eni attribute failed, reason: %v", logId, err)
+		return err
+	}
+
+	return nil
+}
+
+func (me *VpcService) UnAssignIpv4FromEni(ctx context.Context, id string, ipv4s []string) error {
+	logId := getLogId(ctx)
+	client := me.client.UseVpcClient()
+
+	request := vpc.NewUnassignPrivateIpAddressesRequest()
+	request.NetworkInterfaceId = &id
+	request.PrivateIpAddresses = make([]*vpc.PrivateIpAddressSpecification, 0, len(ipv4s))
+	for _, ipv4 := range ipv4s {
+		request.PrivateIpAddresses = append(request.PrivateIpAddresses, &vpc.PrivateIpAddressSpecification{
+			PrivateIpAddress: stringToPointer(ipv4),
+		})
+	}
+
+	if err := resource.Retry(writeRetryTimeout, func() *resource.RetryError {
+		ratelimit.Check(request.GetAction())
+
+		if _, err := client.UnassignPrivateIpAddresses(request); err != nil {
+			log.Printf("[CRITAL]%s api[%s] fail, request body [%s], reason[%v]",
+				logId, request.GetAction(), request.ToJsonString(), err)
+			return retryError(err)
+		}
+
+		return nil
+	}); err != nil {
+		log.Printf("[CRITAL]%s unassign ipv4 from eni failed, reason: %v", logId, err)
+		return err
+	}
+
+	if err := waitEniReady(ctx, id, client, nil, ipv4s); err != nil {
+		log.Printf("[CRITAL]%s unassign ipv4 from eni failed, reason: %v", logId, err)
+		return err
+	}
+
+	return nil
+}
+
+func (me *VpcService) AssignIpv4ToEni(ctx context.Context, id string, ipv4s []VpcEniIP, ipv4Count *int) error {
+	logId := getLogId(ctx)
+	client := me.client.UseVpcClient()
+
+	request := vpc.NewAssignPrivateIpAddressesRequest()
+	request.NetworkInterfaceId = &id
+
+	if ipv4Count != nil {
+		request.SecondaryPrivateIpAddressCount = intToPointer(*ipv4Count)
+	}
+
+	var wantIpv4 []string
+
+	if len(ipv4s) > 0 {
+		request.PrivateIpAddresses = make([]*vpc.PrivateIpAddressSpecification, 0, len(ipv4s))
+		wantIpv4 = make([]string, 0, len(ipv4s))
+
+		for _, ipv4 := range ipv4s {
+			wantIpv4 = append(wantIpv4, ipv4.ip.String())
+			request.PrivateIpAddresses = append(request.PrivateIpAddresses, &vpc.PrivateIpAddressSpecification{
+				PrivateIpAddress: stringToPointer(ipv4.ip.String()),
+				Primary:          boolToPointer(ipv4.primary),
+				Description:      ipv4.desc,
+			})
+		}
+	}
+
+	if err := resource.Retry(writeRetryTimeout, func() *resource.RetryError {
+		ratelimit.Check(request.GetAction())
+
+		response, err := client.AssignPrivateIpAddresses(request)
+		if err != nil {
+			log.Printf("[CRITAL]%s api[%s] fail, request body [%s], reason[%v]",
+				logId, request.GetAction(), request.ToJsonString(), err)
+			return retryError(err)
+		}
+
+		ipv4Set := response.Response.PrivateIpAddressSet
+
+		if len(wantIpv4) > 0 {
+			checkMap := make(map[string]bool, len(wantIpv4))
+			for _, ipv4 := range wantIpv4 {
+				checkMap[ipv4] = false
+			}
+
+			for _, ipv4 := range ipv4Set {
+				if ipv4.PrivateIpAddress == nil {
+					err := fmt.Errorf("api[%s] eni ipv4 ip is nil", request.GetAction())
+					log.Printf("[CRITAL]%s %v", logId, err)
+					return resource.NonRetryableError(err)
+				}
+
+				checkMap[*ipv4.PrivateIpAddress] = true
+			}
+
+			for ipv4, checked := range checkMap {
+				if !checked {
+					err := fmt.Errorf("api[%s] doesn't assign %s ip", request.GetAction(), ipv4)
+					log.Printf("[CRITAL]%s %v", logId, err)
+					return resource.NonRetryableError(err)
+				}
+			}
+		} else {
+			if len(ipv4Set) != *ipv4Count {
+				err := fmt.Errorf("api[%s] doesn't assign enough ip", request.GetAction())
+				log.Printf("[CRITAL]%s %v", logId, err)
+				return resource.NonRetryableError(err)
+			}
+
+			wantIpv4 = make([]string, 0, *ipv4Count)
+			for _, ipv4 := range ipv4Set {
+				if ipv4.PrivateIpAddress == nil {
+					err := fmt.Errorf("api[%s] eni ipv4 ip is nil", request.GetAction())
+					log.Printf("[CRITAL]%s %v", logId, err)
+					return resource.NonRetryableError(err)
+				}
+
+				wantIpv4 = append(wantIpv4, *ipv4.PrivateIpAddress)
+			}
+		}
+
+		return nil
+	}); err != nil {
+		log.Printf("[CRITAL]%s assign ipv4 to eni failed, reason: %v", logId, err)
+		return err
+	}
+
+	if err := waitEniReady(ctx, id, client, wantIpv4, nil); err != nil {
+		log.Printf("[CRITAL]%s assign ipv4 to eni failed, reason: %v", logId, err)
+		return err
+	}
+
+	return nil
+}
+
+func (me *VpcService) DeleteEni(ctx context.Context, id string) error {
+	logId := getLogId(ctx)
+	client := me.client.UseVpcClient()
+
+	deleteRequest := vpc.NewDeleteNetworkInterfaceRequest()
+	deleteRequest.NetworkInterfaceId = &id
+
+	if err := resource.Retry(writeRetryTimeout, func() *resource.RetryError {
+		ratelimit.Check(deleteRequest.GetAction())
+
+		if _, err := client.DeleteNetworkInterface(deleteRequest); err != nil {
+			log.Printf("[CRITAL]%s api[%s] fail, request body [%s], reason[%v]",
+				logId, deleteRequest.GetAction(), deleteRequest.ToJsonString(), err)
+			return retryError(err)
+		}
+
+		return nil
+	}); err != nil {
+		log.Printf("[CRITAL]%s delete eni failed, reason: %v", logId, err)
+		return err
+	}
+
+	describeRequest := vpc.NewDescribeNetworkInterfacesRequest()
+	describeRequest.NetworkInterfaceIds = []*string{&id}
+
+	if err := resource.Retry(readRetryTimeout, func() *resource.RetryError {
+		ratelimit.Check(describeRequest.GetAction())
+
+		response, err := client.DescribeNetworkInterfaces(describeRequest)
+		if err != nil {
+			if sdkError, ok := err.(*sdkErrors.TencentCloudSDKError); ok {
+				if sdkError.Code == "ResourceNotFound" {
+					return nil
+				}
+			}
+
+			log.Printf("[CRITAL]%s api[%s] fail, request body [%s], reason[%v]",
+				logId, describeRequest.GetAction(), describeRequest.ToJsonString(), err)
+			return retryError(err)
+		}
+
+		for _, eni := range response.Response.NetworkInterfaceSet {
+			if eni.NetworkInterfaceId == nil {
+				err := fmt.Errorf("api[%s] eni id is nil", describeRequest.GetAction())
+				log.Printf("[CRITAL]%s %v", logId, err)
+				return resource.NonRetryableError(err)
+			}
+
+			if *eni.NetworkInterfaceId == id {
+				err := errors.New("eni still exists")
+				log.Printf("[DEBUG]%s %v", logId, err)
+				return resource.RetryableError(err)
+			}
+		}
+
+		return nil
+	}); err != nil {
+		log.Printf("[CRITAL]%s delete eni failed, reason: %v", logId, err)
+		return err
+	}
+
+	return nil
+}
+
+func (me *VpcService) AttachEniToCvm(ctx context.Context, eniId, cvmId string) error {
+	logId := getLogId(ctx)
+	client := me.client.UseVpcClient()
+
+	attachRequest := vpc.NewAttachNetworkInterfaceRequest()
+	attachRequest.NetworkInterfaceId = &eniId
+	attachRequest.InstanceId = &cvmId
+
+	if err := resource.Retry(writeRetryTimeout, func() *resource.RetryError {
+		ratelimit.Check(attachRequest.GetAction())
+
+		if _, err := client.AttachNetworkInterface(attachRequest); err != nil {
+			log.Printf("[CRITAL]%s api[%s] fail, request body [%s], reason[%v]",
+				logId, attachRequest.GetAction(), attachRequest.ToJsonString(), err)
+			return retryError(err)
+		}
+
+		return nil
+	}); err != nil {
+		log.Printf("[CRITAL]%s attach eni to instance failed, reason: %v", logId, err)
+		return err
+	}
+
+	describeRequest := vpc.NewDescribeNetworkInterfacesRequest()
+	describeRequest.NetworkInterfaceIds = []*string{&eniId}
+
+	if err := resource.Retry(readRetryTimeout, func() *resource.RetryError {
+		ratelimit.Check(describeRequest.GetAction())
+
+		response, err := client.DescribeNetworkInterfaces(describeRequest)
+		if err != nil {
+			log.Printf("[CRITAL]%s api[%s] fail, request body [%s], reason[%v]",
+				logId, describeRequest.GetAction(), describeRequest.ToJsonString(), err)
+			return retryError(err)
+		}
+
+		var eni *vpc.NetworkInterface
+		for _, e := range response.Response.NetworkInterfaceSet {
+			if e.NetworkInterfaceId == nil {
+				err := fmt.Errorf("api[%s] eni id is nil", describeRequest.GetAction())
+				log.Printf("[CRITAL]%s %v", logId, err)
+				return resource.NonRetryableError(err)
+			}
+
+			if *e.NetworkInterfaceId == eniId {
+				eni = e
+				break
+			}
+		}
+
+		if eni == nil {
+			err := fmt.Errorf("api[%s] eni not found", describeRequest.GetAction())
+			log.Printf("[CRITAL]%s %v", logId, err)
+			return resource.NonRetryableError(err)
+		}
+
+		if eni.Attachment == nil {
+			err := fmt.Errorf("api[%s] eni attachment is not ready", describeRequest.GetAction())
+			log.Printf("[DEBUG]%s %v", logId, err)
+			return resource.RetryableError(err)
+		}
+
+		if eni.Attachment.InstanceId == nil {
+			err := fmt.Errorf("api[%s] eni attach instance id is nil", describeRequest.GetAction())
+			log.Printf("[CRITAL]%s %v", logId, err)
+			return resource.NonRetryableError(err)
+		}
+
+		if *eni.Attachment.InstanceId != cvmId {
+			err := fmt.Errorf("api[%s] eni attach instance id is not right", describeRequest.GetAction())
+			log.Printf("[CRITAL]%s %v", logId, err)
+			return resource.NonRetryableError(err)
+		}
+
+		if eni.State == nil {
+			err := fmt.Errorf("api[%s] eni state is nil", describeRequest.GetAction())
+			log.Printf("[CRITAL]%s %v", logId, err)
+			return resource.NonRetryableError(err)
+		}
+
+		if *eni.State != ENI_STATE_AVAILABLE {
+			err := errors.New("eni is not ready")
+			log.Printf("[DEBUG]%s %v", logId, err)
+			return resource.RetryableError(err)
+		}
+
+		return nil
+	}); err != nil {
+		log.Printf("[CRITAL]%s attach eni to instance failed, reason: %v", logId, err)
+		return err
+	}
+
+	return nil
+}
+
+func (me *VpcService) DetachEniFromCvm(ctx context.Context, eniId, cvmId string) error {
+	logId := getLogId(ctx)
+	client := me.client.UseVpcClient()
+
+	request := vpc.NewDetachNetworkInterfaceRequest()
+	request.NetworkInterfaceId = &eniId
+	request.InstanceId = &cvmId
+
+	if err := resource.Retry(writeRetryTimeout, func() *resource.RetryError {
+		ratelimit.Check(request.GetAction())
+
+		if _, err := client.DetachNetworkInterface(request); err != nil {
+			log.Printf("[CRITAL]%s api[%s] fail, request body [%s], reason[%v]",
+				logId, request.GetAction(), request.ToJsonString(), err)
+			return retryError(err)
+		}
+
+		return nil
+	}); err != nil {
+		log.Printf("[CRITAL]%s detach eni from instance failed, reason: %v", logId, err)
+		return err
+	}
+
+	if err := waitEniReady(ctx, eniId, client, nil, nil); err != nil {
+		log.Printf("[CRITAL]%s detach eni from instance failed, reason: %v", logId, err)
+		return err
+	}
+
+	return nil
+}
+
+func (me *VpcService) ModifyEniPrimaryIpv4Desc(ctx context.Context, id, ip string, desc *string) error {
+	logId := getLogId(ctx)
+	client := me.client.UseVpcClient()
+
+	request := vpc.NewModifyPrivateIpAddressesAttributeRequest()
+	request.NetworkInterfaceId = &id
+	request.PrivateIpAddresses = []*vpc.PrivateIpAddressSpecification{
+		{
+			PrivateIpAddress: &ip,
+			Description:      desc,
+		},
+	}
+
+	if err := resource.Retry(writeRetryTimeout, func() *resource.RetryError {
+		ratelimit.Check(request.GetAction())
+
+		if _, err := client.ModifyPrivateIpAddressesAttribute(request); err != nil {
+			log.Printf("[CRITAL]%s api[%s] fail, request body [%s], reason[%v]",
+				logId, request.GetAction(), request.ToJsonString(), err)
+			return retryError(err)
+		}
+		return nil
+	}); err != nil {
+		log.Printf("[CRITAL]%s modify eni primary ipv4 description failed, reason: %v", logId, err)
+		return err
+	}
+
+	if err := waitEniReady(ctx, id, client, []string{ip}, nil); err != nil {
+		log.Printf("[CRITAL]%s modify eni primary ipv4 description failed, reason: %v", logId, err)
+		return err
+	}
+
+	return nil
+}
+
+func (me *VpcService) DescribeEniByFilters(
+	ctx context.Context,
+	vpcId, subnetId, cvmId, sgId, name, desc, ipv4 *string,
+	tags map[string]string,
+) (enis []*vpc.NetworkInterface, err error) {
+	return me.describeEnis(ctx, nil, vpcId, subnetId, nil, cvmId, sgId, name, desc, ipv4, tags)
+}
+
+func waitEniReady(ctx context.Context, id string, client *vpc.Client, wantIpv4s []string, dropIpv4s []string) error {
+	logId := getLogId(ctx)
+
+	wantCheckMap := make(map[string]bool, len(wantIpv4s))
+	for _, ipv4 := range wantIpv4s {
+		wantCheckMap[ipv4] = false
+	}
+
+	dropCheckMap := make(map[string]struct{}, len(dropIpv4s))
+	for _, ipv4 := range dropIpv4s {
+		dropCheckMap[ipv4] = struct{}{}
+	}
+
+	request := vpc.NewDescribeNetworkInterfacesRequest()
+	request.NetworkInterfaceIds = []*string{stringToPointer(id)}
+
+	if err := resource.Retry(readRetryTimeout, func() *resource.RetryError {
+		ratelimit.Check(request.GetAction())
+
+		response, err := client.DescribeNetworkInterfaces(request)
+		if err != nil {
+			log.Printf("[CRITAL]%s api[%s] fail, request body [%s], reason[%v]",
+				logId, request.GetAction(), request.ToJsonString(), err)
+			return retryError(err)
+		}
+
+		var eni *vpc.NetworkInterface
+		for _, networkInterface := range response.Response.NetworkInterfaceSet {
+			if networkInterface.NetworkInterfaceId == nil {
+				err := fmt.Errorf("api[%s] eni id is nil", request.GetAction())
+				log.Printf("[CRITAL]%s %v", logId, err)
+				return resource.NonRetryableError(err)
+			}
+
+			if *networkInterface.NetworkInterfaceId == id {
+				eni = networkInterface
+				break
+			}
+		}
+
+		if eni == nil {
+			err := fmt.Errorf("api[%s] eni not exist", request.GetAction())
+			log.Printf("[DEBUG]%s %v", logId, err)
+			return resource.RetryableError(err)
+		}
+
+		if eni.State == nil {
+			err := fmt.Errorf("api[%s] eni state is nil", request.GetAction())
+			log.Printf("[CRITAL]%s %v", logId, err)
+			return resource.NonRetryableError(err)
+		}
+
+		if *eni.State != ENI_STATE_AVAILABLE {
+			err := errors.New("eni is not available")
+			log.Printf("[DEBUG]%s %v", logId, err)
+			return resource.RetryableError(err)
+		}
+
+		for _, ipv4 := range eni.PrivateIpAddressSet {
+			if ipv4.PrivateIpAddress == nil {
+				err := fmt.Errorf("api[%s] eni ipv4 ip is nil", request.GetAction())
+				log.Printf("[CRITAL]%s %v", logId, err)
+				return resource.NonRetryableError(err)
+			}
+
+			// check drop
+			if _, ok := dropCheckMap[*ipv4.PrivateIpAddress]; ok {
+				err := fmt.Errorf("api[%s] drop ip %s still exists", request.GetAction(), *ipv4.PrivateIpAddress)
+				log.Printf("[DEBUG]%s %v", logId, err)
+				return resource.RetryableError(err)
+			}
+
+			// check want
+			if _, ok := wantCheckMap[*ipv4.PrivateIpAddress]; ok {
+				wantCheckMap[*ipv4.PrivateIpAddress] = true
+			}
+
+			if ipv4.State == nil {
+				err := fmt.Errorf("api[%s] eni ipv4 state is nil", request.GetAction())
+				log.Printf("[CRITAL]%s %v", logId, err)
+				return resource.NonRetryableError(err)
+			}
+
+			if *ipv4.State != ENI_IP_AVAILABLE {
+				err := errors.New("eni ipv4 is not available")
+				log.Printf("[DEBUG]%s %v", logId, err)
+				return resource.RetryableError(err)
+			}
+		}
+
+		for ipv4, checked := range wantCheckMap {
+			if !checked {
+				err := fmt.Errorf("api[%s] ipv4 %s is no ready", request.GetAction(), ipv4)
+				log.Printf("[DEBUG]%s %v", logId, err)
+				return resource.RetryableError(err)
+			}
+		}
+
+		return nil
+	}); err != nil {
+		log.Printf("[CRITAL]%s eni is not available failed, reason: %v", logId, err)
+		return err
+	}
+
+	return nil
+}
+
 func flattenVpnSPDList(spd []*vpc.SecurityPolicyDatabase) (mapping []*map[string]interface{}) {
 	mapping = make([]*map[string]interface{}, 0, len(spd))
 	for _, spg := range spd {
@@ -1733,749 +2477,4 @@
 		mapping = append(mapping, &item)
 	}
 	return
-=======
-func (me *VpcService) CreateEni(
-	ctx context.Context,
-	name, vpcId, subnetId, desc string,
-	securityGroups []string,
-	ipv4Count *int,
-	ipv4s []VpcEniIP,
-) (id string, err error) {
-	logId := getLogId(ctx)
-	client := me.client.UseVpcClient()
-
-	createRequest := vpc.NewCreateNetworkInterfaceRequest()
-	createRequest.NetworkInterfaceName = &name
-	createRequest.VpcId = &vpcId
-	createRequest.SubnetId = &subnetId
-	createRequest.NetworkInterfaceDescription = &desc
-
-	if len(securityGroups) > 0 {
-		createRequest.SecurityGroupIds = common.StringPtrs(securityGroups)
-	}
-
-	if ipv4Count != nil {
-		// create will assign a primary ip, secondary ip count is *ipv4Count-1
-		createRequest.SecondaryPrivateIpAddressCount = intToPointer(*ipv4Count - 1)
-	}
-
-	var wantIpv4 []string
-
-	for _, ipv4 := range ipv4s {
-		wantIpv4 = append(wantIpv4, ipv4.ip.String())
-		createRequest.PrivateIpAddresses = append(createRequest.PrivateIpAddresses, &vpc.PrivateIpAddressSpecification{
-			PrivateIpAddress: stringToPointer(ipv4.ip.String()),
-			Primary:          boolToPointer(ipv4.primary),
-			Description:      ipv4.desc,
-		})
-	}
-
-	if err := resource.Retry(writeRetryTimeout, func() *resource.RetryError {
-		ratelimit.Check(createRequest.GetAction())
-
-		response, err := client.CreateNetworkInterface(createRequest)
-		if err != nil {
-			log.Printf("[CRITAL]%s api[%s] fail, request body [%s], reason[%v]",
-				logId, createRequest.GetAction(), createRequest.ToJsonString(), err)
-			return retryError(err)
-		}
-
-		eni := response.Response.NetworkInterface
-
-		if eni == nil {
-			err := fmt.Errorf("api[%s] eni is nil", createRequest.GetAction())
-			log.Printf("[CRITAL]%s %v", logId, err)
-			return resource.NonRetryableError(err)
-		}
-
-		if eni.NetworkInterfaceId == nil {
-			err := fmt.Errorf("api[%s] eni id is nil", createRequest.GetAction())
-			log.Printf("[CRITAL]%s %v", logId, err)
-			return resource.NonRetryableError(err)
-		}
-
-		ipv4Set := eni.PrivateIpAddressSet
-
-		if len(wantIpv4) > 0 {
-			checkMap := make(map[string]bool, len(wantIpv4))
-			for _, ipv4 := range wantIpv4 {
-				checkMap[ipv4] = false
-			}
-
-			for _, ipv4 := range ipv4Set {
-				if ipv4.PrivateIpAddress == nil {
-					err := fmt.Errorf("api[%s] eni ipv4 ip is nil", createRequest.GetAction())
-					log.Printf("[CRITAL]%s %v", logId, err)
-					return resource.NonRetryableError(err)
-				}
-
-				checkMap[*ipv4.PrivateIpAddress] = true
-			}
-
-			for ipv4, checked := range checkMap {
-				if !checked {
-					err := fmt.Errorf("api[%s] doesn't assign %s ip", createRequest.GetAction(), ipv4)
-					log.Printf("[CRITAL]%s %v", logId, err)
-					return resource.NonRetryableError(err)
-				}
-			}
-		} else {
-			if len(ipv4Set) != *ipv4Count {
-				err := fmt.Errorf("api[%s] doesn't assign enough ip", createRequest.GetAction())
-				log.Printf("[CRITAL]%s %v", logId, err)
-				return resource.NonRetryableError(err)
-			}
-
-			wantIpv4 = make([]string, 0, *ipv4Count)
-			for _, ipv4 := range ipv4Set {
-				if ipv4.PrivateIpAddress == nil {
-					err := fmt.Errorf("api[%s] eni ipv4 ip is nil", createRequest.GetAction())
-					log.Printf("[CRITAL]%s %v", logId, err)
-					return resource.NonRetryableError(err)
-				}
-
-				wantIpv4 = append(wantIpv4, *ipv4.PrivateIpAddress)
-			}
-		}
-
-		id = *eni.NetworkInterfaceId
-
-		return nil
-	}); err != nil {
-		log.Printf("[CRITAL]%s create eni failed, reason: %v", logId, err)
-		return "", err
-	}
-
-	if err := waitEniReady(ctx, id, client, wantIpv4, nil); err != nil {
-		log.Printf("[CRITAL]%s create eni failed, reason: %v", logId, err)
-		return "", err
-	}
-
-	return
-}
-
-func (me *VpcService) describeEnis(
-	ctx context.Context,
-	ids []string,
-	vpcId, subnetId, id, cvmId, sgId, name, desc, ipv4 *string,
-	tags map[string]string,
-) (enis []*vpc.NetworkInterface, err error) {
-	logId := getLogId(ctx)
-
-	request := vpc.NewDescribeNetworkInterfacesRequest()
-
-	if len(ids) > 0 {
-		request.NetworkInterfaceIds = common.StringPtrs(ids)
-	}
-
-	if vpcId != nil {
-		request.Filters = append(request.Filters, &vpc.Filter{
-			Name:   stringToPointer("vpc-id"),
-			Values: []*string{vpcId},
-		})
-	}
-
-	if subnetId != nil {
-		request.Filters = append(request.Filters, &vpc.Filter{
-			Name:   stringToPointer("subnet-id"),
-			Values: []*string{subnetId},
-		})
-	}
-
-	if id != nil {
-		request.Filters = append(request.Filters, &vpc.Filter{
-			Name:   stringToPointer("network-interface-id"),
-			Values: []*string{id},
-		})
-	}
-
-	if cvmId != nil {
-		request.Filters = append(request.Filters, &vpc.Filter{
-			Name:   stringToPointer("attachment.instance-id"),
-			Values: []*string{cvmId},
-		})
-	}
-
-	if sgId != nil {
-		request.Filters = append(request.Filters, &vpc.Filter{
-			Name:   stringToPointer("groups.security-group-id"),
-			Values: []*string{sgId},
-		})
-	}
-
-	if name != nil {
-		request.Filters = append(request.Filters, &vpc.Filter{
-			Name:   stringToPointer("network-interface-name"),
-			Values: []*string{name},
-		})
-	}
-
-	if desc != nil {
-		request.Filters = append(request.Filters, &vpc.Filter{
-			Name:   stringToPointer("network-interface-description"),
-			Values: []*string{desc},
-		})
-	}
-
-	if ipv4 != nil {
-		request.Filters = append(request.Filters, &vpc.Filter{
-			Name:   stringToPointer("address-ip"),
-			Values: []*string{ipv4},
-		})
-	}
-
-	for k, v := range tags {
-		request.Filters = append(request.Filters, &vpc.Filter{
-			Name:   stringToPointer("tag:" + k),
-			Values: []*string{stringToPointer(v)},
-		})
-	}
-
-	var offset uint64
-	request.Offset = &offset
-	request.Limit = intToPointer(ENI_DESCRIBE_LIMIT)
-
-	count := ENI_DESCRIBE_LIMIT
-	for count == ENI_DESCRIBE_LIMIT {
-		if err := resource.Retry(readRetryTimeout, func() *resource.RetryError {
-			ratelimit.Check(request.GetAction())
-
-			response, err := me.client.UseVpcClient().DescribeNetworkInterfaces(request)
-			if err != nil {
-				count = 0
-
-				if sdkError, ok := err.(*sdkErrors.TencentCloudSDKError); ok {
-					if sdkError.Code == "ResourceNotFound" {
-						return nil
-					}
-				}
-
-				log.Printf("[CRITAL]%s api[%s] fail, request body [%s], reason[%v]",
-					logId, request.GetAction(), request.ToJsonString(), err)
-				return retryError(err)
-			}
-
-			eniSet := response.Response.NetworkInterfaceSet
-			count = len(eniSet)
-			enis = append(enis, eniSet...)
-
-			return nil
-		}); err != nil {
-			log.Printf("[CRITAL]%s read eni list failed, reason: %v", logId, err)
-			return nil, err
-		}
-
-		offset += uint64(count)
-	}
-
-	return
-}
-
-func (me *VpcService) DescribeEniById(ctx context.Context, ids []string) (enis []*vpc.NetworkInterface, err error) {
-	return me.describeEnis(ctx, ids, nil, nil, nil, nil, nil, nil, nil, nil, nil)
-}
-
-func (me *VpcService) ModifyEniAttribute(ctx context.Context, id string, name, desc *string, sgs []string) error {
-	logId := getLogId(ctx)
-	client := me.client.UseVpcClient()
-
-	request := vpc.NewModifyNetworkInterfaceAttributeRequest()
-	request.NetworkInterfaceId = &id
-	request.NetworkInterfaceName = name
-	request.NetworkInterfaceDescription = desc
-	request.SecurityGroupIds = common.StringPtrs(sgs)
-
-	if err := resource.Retry(writeRetryTimeout, func() *resource.RetryError {
-		ratelimit.Check(request.GetAction())
-
-		if _, err := client.ModifyNetworkInterfaceAttribute(request); err != nil {
-			log.Printf("[CRITAL]%s api[%s] fail, request body [%s], reason[%v]",
-				logId, request.GetAction(), request.ToJsonString(), err)
-			return retryError(err)
-		}
-
-		return nil
-	}); err != nil {
-		log.Printf("[CRITAL]%s modify eni attribute failed, reason: %v", logId, err)
-		return err
-	}
-
-	if err := waitEniReady(ctx, id, client, nil, nil); err != nil {
-		log.Printf("[CRITAL]%s modify eni attribute failed, reason: %v", logId, err)
-		return err
-	}
-
-	return nil
-}
-
-func (me *VpcService) UnAssignIpv4FromEni(ctx context.Context, id string, ipv4s []string) error {
-	logId := getLogId(ctx)
-	client := me.client.UseVpcClient()
-
-	request := vpc.NewUnassignPrivateIpAddressesRequest()
-	request.NetworkInterfaceId = &id
-	request.PrivateIpAddresses = make([]*vpc.PrivateIpAddressSpecification, 0, len(ipv4s))
-	for _, ipv4 := range ipv4s {
-		request.PrivateIpAddresses = append(request.PrivateIpAddresses, &vpc.PrivateIpAddressSpecification{
-			PrivateIpAddress: stringToPointer(ipv4),
-		})
-	}
-
-	if err := resource.Retry(writeRetryTimeout, func() *resource.RetryError {
-		ratelimit.Check(request.GetAction())
-
-		if _, err := client.UnassignPrivateIpAddresses(request); err != nil {
-			log.Printf("[CRITAL]%s api[%s] fail, request body [%s], reason[%v]",
-				logId, request.GetAction(), request.ToJsonString(), err)
-			return retryError(err)
-		}
-
-		return nil
-	}); err != nil {
-		log.Printf("[CRITAL]%s unassign ipv4 from eni failed, reason: %v", logId, err)
-		return err
-	}
-
-	if err := waitEniReady(ctx, id, client, nil, ipv4s); err != nil {
-		log.Printf("[CRITAL]%s unassign ipv4 from eni failed, reason: %v", logId, err)
-		return err
-	}
-
-	return nil
-}
-
-func (me *VpcService) AssignIpv4ToEni(ctx context.Context, id string, ipv4s []VpcEniIP, ipv4Count *int) error {
-	logId := getLogId(ctx)
-	client := me.client.UseVpcClient()
-
-	request := vpc.NewAssignPrivateIpAddressesRequest()
-	request.NetworkInterfaceId = &id
-
-	if ipv4Count != nil {
-		request.SecondaryPrivateIpAddressCount = intToPointer(*ipv4Count)
-	}
-
-	var wantIpv4 []string
-
-	if len(ipv4s) > 0 {
-		request.PrivateIpAddresses = make([]*vpc.PrivateIpAddressSpecification, 0, len(ipv4s))
-		wantIpv4 = make([]string, 0, len(ipv4s))
-
-		for _, ipv4 := range ipv4s {
-			wantIpv4 = append(wantIpv4, ipv4.ip.String())
-			request.PrivateIpAddresses = append(request.PrivateIpAddresses, &vpc.PrivateIpAddressSpecification{
-				PrivateIpAddress: stringToPointer(ipv4.ip.String()),
-				Primary:          boolToPointer(ipv4.primary),
-				Description:      ipv4.desc,
-			})
-		}
-	}
-
-	if err := resource.Retry(writeRetryTimeout, func() *resource.RetryError {
-		ratelimit.Check(request.GetAction())
-
-		response, err := client.AssignPrivateIpAddresses(request)
-		if err != nil {
-			log.Printf("[CRITAL]%s api[%s] fail, request body [%s], reason[%v]",
-				logId, request.GetAction(), request.ToJsonString(), err)
-			return retryError(err)
-		}
-
-		ipv4Set := response.Response.PrivateIpAddressSet
-
-		if len(wantIpv4) > 0 {
-			checkMap := make(map[string]bool, len(wantIpv4))
-			for _, ipv4 := range wantIpv4 {
-				checkMap[ipv4] = false
-			}
-
-			for _, ipv4 := range ipv4Set {
-				if ipv4.PrivateIpAddress == nil {
-					err := fmt.Errorf("api[%s] eni ipv4 ip is nil", request.GetAction())
-					log.Printf("[CRITAL]%s %v", logId, err)
-					return resource.NonRetryableError(err)
-				}
-
-				checkMap[*ipv4.PrivateIpAddress] = true
-			}
-
-			for ipv4, checked := range checkMap {
-				if !checked {
-					err := fmt.Errorf("api[%s] doesn't assign %s ip", request.GetAction(), ipv4)
-					log.Printf("[CRITAL]%s %v", logId, err)
-					return resource.NonRetryableError(err)
-				}
-			}
-		} else {
-			if len(ipv4Set) != *ipv4Count {
-				err := fmt.Errorf("api[%s] doesn't assign enough ip", request.GetAction())
-				log.Printf("[CRITAL]%s %v", logId, err)
-				return resource.NonRetryableError(err)
-			}
-
-			wantIpv4 = make([]string, 0, *ipv4Count)
-			for _, ipv4 := range ipv4Set {
-				if ipv4.PrivateIpAddress == nil {
-					err := fmt.Errorf("api[%s] eni ipv4 ip is nil", request.GetAction())
-					log.Printf("[CRITAL]%s %v", logId, err)
-					return resource.NonRetryableError(err)
-				}
-
-				wantIpv4 = append(wantIpv4, *ipv4.PrivateIpAddress)
-			}
-		}
-
-		return nil
-	}); err != nil {
-		log.Printf("[CRITAL]%s assign ipv4 to eni failed, reason: %v", logId, err)
-		return err
-	}
-
-	if err := waitEniReady(ctx, id, client, wantIpv4, nil); err != nil {
-		log.Printf("[CRITAL]%s assign ipv4 to eni failed, reason: %v", logId, err)
-		return err
-	}
-
-	return nil
-}
-
-func (me *VpcService) DeleteEni(ctx context.Context, id string) error {
-	logId := getLogId(ctx)
-	client := me.client.UseVpcClient()
-
-	deleteRequest := vpc.NewDeleteNetworkInterfaceRequest()
-	deleteRequest.NetworkInterfaceId = &id
-
-	if err := resource.Retry(writeRetryTimeout, func() *resource.RetryError {
-		ratelimit.Check(deleteRequest.GetAction())
-
-		if _, err := client.DeleteNetworkInterface(deleteRequest); err != nil {
-			log.Printf("[CRITAL]%s api[%s] fail, request body [%s], reason[%v]",
-				logId, deleteRequest.GetAction(), deleteRequest.ToJsonString(), err)
-			return retryError(err)
-		}
-
-		return nil
-	}); err != nil {
-		log.Printf("[CRITAL]%s delete eni failed, reason: %v", logId, err)
-		return err
-	}
-
-	describeRequest := vpc.NewDescribeNetworkInterfacesRequest()
-	describeRequest.NetworkInterfaceIds = []*string{&id}
-
-	if err := resource.Retry(readRetryTimeout, func() *resource.RetryError {
-		ratelimit.Check(describeRequest.GetAction())
-
-		response, err := client.DescribeNetworkInterfaces(describeRequest)
-		if err != nil {
-			if sdkError, ok := err.(*sdkErrors.TencentCloudSDKError); ok {
-				if sdkError.Code == "ResourceNotFound" {
-					return nil
-				}
-			}
-
-			log.Printf("[CRITAL]%s api[%s] fail, request body [%s], reason[%v]",
-				logId, describeRequest.GetAction(), describeRequest.ToJsonString(), err)
-			return retryError(err)
-		}
-
-		for _, eni := range response.Response.NetworkInterfaceSet {
-			if eni.NetworkInterfaceId == nil {
-				err := fmt.Errorf("api[%s] eni id is nil", describeRequest.GetAction())
-				log.Printf("[CRITAL]%s %v", logId, err)
-				return resource.NonRetryableError(err)
-			}
-
-			if *eni.NetworkInterfaceId == id {
-				err := errors.New("eni still exists")
-				log.Printf("[DEBUG]%s %v", logId, err)
-				return resource.RetryableError(err)
-			}
-		}
-
-		return nil
-	}); err != nil {
-		log.Printf("[CRITAL]%s delete eni failed, reason: %v", logId, err)
-		return err
-	}
-
-	return nil
-}
-
-func (me *VpcService) AttachEniToCvm(ctx context.Context, eniId, cvmId string) error {
-	logId := getLogId(ctx)
-	client := me.client.UseVpcClient()
-
-	attachRequest := vpc.NewAttachNetworkInterfaceRequest()
-	attachRequest.NetworkInterfaceId = &eniId
-	attachRequest.InstanceId = &cvmId
-
-	if err := resource.Retry(writeRetryTimeout, func() *resource.RetryError {
-		ratelimit.Check(attachRequest.GetAction())
-
-		if _, err := client.AttachNetworkInterface(attachRequest); err != nil {
-			log.Printf("[CRITAL]%s api[%s] fail, request body [%s], reason[%v]",
-				logId, attachRequest.GetAction(), attachRequest.ToJsonString(), err)
-			return retryError(err)
-		}
-
-		return nil
-	}); err != nil {
-		log.Printf("[CRITAL]%s attach eni to instance failed, reason: %v", logId, err)
-		return err
-	}
-
-	describeRequest := vpc.NewDescribeNetworkInterfacesRequest()
-	describeRequest.NetworkInterfaceIds = []*string{&eniId}
-
-	if err := resource.Retry(readRetryTimeout, func() *resource.RetryError {
-		ratelimit.Check(describeRequest.GetAction())
-
-		response, err := client.DescribeNetworkInterfaces(describeRequest)
-		if err != nil {
-			log.Printf("[CRITAL]%s api[%s] fail, request body [%s], reason[%v]",
-				logId, describeRequest.GetAction(), describeRequest.ToJsonString(), err)
-			return retryError(err)
-		}
-
-		var eni *vpc.NetworkInterface
-		for _, e := range response.Response.NetworkInterfaceSet {
-			if e.NetworkInterfaceId == nil {
-				err := fmt.Errorf("api[%s] eni id is nil", describeRequest.GetAction())
-				log.Printf("[CRITAL]%s %v", logId, err)
-				return resource.NonRetryableError(err)
-			}
-
-			if *e.NetworkInterfaceId == eniId {
-				eni = e
-				break
-			}
-		}
-
-		if eni == nil {
-			err := fmt.Errorf("api[%s] eni not found", describeRequest.GetAction())
-			log.Printf("[CRITAL]%s %v", logId, err)
-			return resource.NonRetryableError(err)
-		}
-
-		if eni.Attachment == nil {
-			err := fmt.Errorf("api[%s] eni attachment is not ready", describeRequest.GetAction())
-			log.Printf("[DEBUG]%s %v", logId, err)
-			return resource.RetryableError(err)
-		}
-
-		if eni.Attachment.InstanceId == nil {
-			err := fmt.Errorf("api[%s] eni attach instance id is nil", describeRequest.GetAction())
-			log.Printf("[CRITAL]%s %v", logId, err)
-			return resource.NonRetryableError(err)
-		}
-
-		if *eni.Attachment.InstanceId != cvmId {
-			err := fmt.Errorf("api[%s] eni attach instance id is not right", describeRequest.GetAction())
-			log.Printf("[CRITAL]%s %v", logId, err)
-			return resource.NonRetryableError(err)
-		}
-
-		if eni.State == nil {
-			err := fmt.Errorf("api[%s] eni state is nil", describeRequest.GetAction())
-			log.Printf("[CRITAL]%s %v", logId, err)
-			return resource.NonRetryableError(err)
-		}
-
-		if *eni.State != ENI_STATE_AVAILABLE {
-			err := errors.New("eni is not ready")
-			log.Printf("[DEBUG]%s %v", logId, err)
-			return resource.RetryableError(err)
-		}
-
-		return nil
-	}); err != nil {
-		log.Printf("[CRITAL]%s attach eni to instance failed, reason: %v", logId, err)
-		return err
-	}
-
-	return nil
-}
-
-func (me *VpcService) DetachEniFromCvm(ctx context.Context, eniId, cvmId string) error {
-	logId := getLogId(ctx)
-	client := me.client.UseVpcClient()
-
-	request := vpc.NewDetachNetworkInterfaceRequest()
-	request.NetworkInterfaceId = &eniId
-	request.InstanceId = &cvmId
-
-	if err := resource.Retry(writeRetryTimeout, func() *resource.RetryError {
-		ratelimit.Check(request.GetAction())
-
-		if _, err := client.DetachNetworkInterface(request); err != nil {
-			log.Printf("[CRITAL]%s api[%s] fail, request body [%s], reason[%v]",
-				logId, request.GetAction(), request.ToJsonString(), err)
-			return retryError(err)
-		}
-
-		return nil
-	}); err != nil {
-		log.Printf("[CRITAL]%s detach eni from instance failed, reason: %v", logId, err)
-		return err
-	}
-
-	if err := waitEniReady(ctx, eniId, client, nil, nil); err != nil {
-		log.Printf("[CRITAL]%s detach eni from instance failed, reason: %v", logId, err)
-		return err
-	}
-
-	return nil
-}
-
-func (me *VpcService) ModifyEniPrimaryIpv4Desc(ctx context.Context, id, ip string, desc *string) error {
-	logId := getLogId(ctx)
-	client := me.client.UseVpcClient()
-
-	request := vpc.NewModifyPrivateIpAddressesAttributeRequest()
-	request.NetworkInterfaceId = &id
-	request.PrivateIpAddresses = []*vpc.PrivateIpAddressSpecification{
-		{
-			PrivateIpAddress: &ip,
-			Description:      desc,
-		},
-	}
-
-	if err := resource.Retry(writeRetryTimeout, func() *resource.RetryError {
-		ratelimit.Check(request.GetAction())
-
-		if _, err := client.ModifyPrivateIpAddressesAttribute(request); err != nil {
-			log.Printf("[CRITAL]%s api[%s] fail, request body [%s], reason[%v]",
-				logId, request.GetAction(), request.ToJsonString(), err)
-			return retryError(err)
-		}
-		return nil
-	}); err != nil {
-		log.Printf("[CRITAL]%s modify eni primary ipv4 description failed, reason: %v", logId, err)
-		return err
-	}
-
-	if err := waitEniReady(ctx, id, client, []string{ip}, nil); err != nil {
-		log.Printf("[CRITAL]%s modify eni primary ipv4 description failed, reason: %v", logId, err)
-		return err
-	}
-
-	return nil
-}
-
-func (me *VpcService) DescribeEniByFilters(
-	ctx context.Context,
-	vpcId, subnetId, cvmId, sgId, name, desc, ipv4 *string,
-	tags map[string]string,
-) (enis []*vpc.NetworkInterface, err error) {
-	return me.describeEnis(ctx, nil, vpcId, subnetId, nil, cvmId, sgId, name, desc, ipv4, tags)
-}
-
-func waitEniReady(ctx context.Context, id string, client *vpc.Client, wantIpv4s []string, dropIpv4s []string) error {
-	logId := getLogId(ctx)
-
-	wantCheckMap := make(map[string]bool, len(wantIpv4s))
-	for _, ipv4 := range wantIpv4s {
-		wantCheckMap[ipv4] = false
-	}
-
-	dropCheckMap := make(map[string]struct{}, len(dropIpv4s))
-	for _, ipv4 := range dropIpv4s {
-		dropCheckMap[ipv4] = struct{}{}
-	}
-
-	request := vpc.NewDescribeNetworkInterfacesRequest()
-	request.NetworkInterfaceIds = []*string{stringToPointer(id)}
-
-	if err := resource.Retry(readRetryTimeout, func() *resource.RetryError {
-		ratelimit.Check(request.GetAction())
-
-		response, err := client.DescribeNetworkInterfaces(request)
-		if err != nil {
-			log.Printf("[CRITAL]%s api[%s] fail, request body [%s], reason[%v]",
-				logId, request.GetAction(), request.ToJsonString(), err)
-			return retryError(err)
-		}
-
-		var eni *vpc.NetworkInterface
-		for _, networkInterface := range response.Response.NetworkInterfaceSet {
-			if networkInterface.NetworkInterfaceId == nil {
-				err := fmt.Errorf("api[%s] eni id is nil", request.GetAction())
-				log.Printf("[CRITAL]%s %v", logId, err)
-				return resource.NonRetryableError(err)
-			}
-
-			if *networkInterface.NetworkInterfaceId == id {
-				eni = networkInterface
-				break
-			}
-		}
-
-		if eni == nil {
-			err := fmt.Errorf("api[%s] eni not exist", request.GetAction())
-			log.Printf("[DEBUG]%s %v", logId, err)
-			return resource.RetryableError(err)
-		}
-
-		if eni.State == nil {
-			err := fmt.Errorf("api[%s] eni state is nil", request.GetAction())
-			log.Printf("[CRITAL]%s %v", logId, err)
-			return resource.NonRetryableError(err)
-		}
-
-		if *eni.State != ENI_STATE_AVAILABLE {
-			err := errors.New("eni is not available")
-			log.Printf("[DEBUG]%s %v", logId, err)
-			return resource.RetryableError(err)
-		}
-
-		for _, ipv4 := range eni.PrivateIpAddressSet {
-			if ipv4.PrivateIpAddress == nil {
-				err := fmt.Errorf("api[%s] eni ipv4 ip is nil", request.GetAction())
-				log.Printf("[CRITAL]%s %v", logId, err)
-				return resource.NonRetryableError(err)
-			}
-
-			// check drop
-			if _, ok := dropCheckMap[*ipv4.PrivateIpAddress]; ok {
-				err := fmt.Errorf("api[%s] drop ip %s still exists", request.GetAction(), *ipv4.PrivateIpAddress)
-				log.Printf("[DEBUG]%s %v", logId, err)
-				return resource.RetryableError(err)
-			}
-
-			// check want
-			if _, ok := wantCheckMap[*ipv4.PrivateIpAddress]; ok {
-				wantCheckMap[*ipv4.PrivateIpAddress] = true
-			}
-
-			if ipv4.State == nil {
-				err := fmt.Errorf("api[%s] eni ipv4 state is nil", request.GetAction())
-				log.Printf("[CRITAL]%s %v", logId, err)
-				return resource.NonRetryableError(err)
-			}
-
-			if *ipv4.State != ENI_IP_AVAILABLE {
-				err := errors.New("eni ipv4 is not available")
-				log.Printf("[DEBUG]%s %v", logId, err)
-				return resource.RetryableError(err)
-			}
-		}
-
-		for ipv4, checked := range wantCheckMap {
-			if !checked {
-				err := fmt.Errorf("api[%s] ipv4 %s is no ready", request.GetAction(), ipv4)
-				log.Printf("[DEBUG]%s %v", logId, err)
-				return resource.RetryableError(err)
-			}
-		}
-
-		return nil
-	}); err != nil {
-		log.Printf("[CRITAL]%s eni is not available failed, reason: %v", logId, err)
-		return err
-	}
-
-	return nil
->>>>>>> f823ded5
 }