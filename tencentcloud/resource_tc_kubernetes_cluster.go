--- conflicted
+++ resolved
@@ -550,19 +550,18 @@
 			Elem:        &schema.Schema{Type: schema.TypeString},
 			Description: "Disaster recover groups to which a CVM instance belongs. Only support maximum 1.",
 		},
-<<<<<<< HEAD
 		"img_id": {
 			Type:         schema.TypeString,
 			Optional:     true,
 			ValidateFunc: validateImageID,
 			Description:  "The valid image id, format of img-xxx.",
-=======
+		},
 		// InstanceAdvancedSettingsOverrides
 		"desired_pod_num": {
-			Type:        schema.TypeInt,
-			ForceNew:    true,
-			Optional:    true,
-			Default:     -1,
+			Type:     schema.TypeInt,
+			ForceNew: true,
+			Optional: true,
+			Default:  -1,
 			Description: "Indicate to set desired pod number in node. valid when enable_customized_pod_cidr=true, " +
 				"and it override `[globe_]desired_pod_num` for current node. Either all the fields `desired_pod_num` or none.",
 		},
@@ -572,11 +571,11 @@
 func TkeExistCvmCreateInfo() map[string]*schema.Schema {
 	return map[string]*schema.Schema{
 		"node_role": {
-			Type:        schema.TypeString,
-			ForceNew:    true,
-			Optional:    true,
+			Type:         schema.TypeString,
+			ForceNew:     true,
+			Optional:     true,
 			ValidateFunc: validateAllowedStringValue([]string{TKE_ROLE_WORKER, TKE_ROLE_MASTER_ETCD}),
-			Description: "Role of existed node. value:MASTER_ETCD or WORKER.",
+			Description:  "Role of existed node. value:MASTER_ETCD or WORKER.",
 		},
 		"instances_para": {
 			Type:     schema.TypeList,
@@ -602,11 +601,9 @@
 			ForceNew:    true,
 			Elem:        &schema.Schema{Type: schema.TypeInt},
 			Description: "Custom mode cluster, you can specify the number of pods for each node. corresponding to the existed_instances_para.instance_ids parameter.",
->>>>>>> bd00ea64
-		},
-	}
-}
-
+		},
+	}
+}
 
 func TkeNodePoolGlobalConfig() map[string]*schema.Schema {
 	return map[string]*schema.Schema{
@@ -796,17 +793,17 @@
 			Description:  "Cluster network type, GR or VPC-CNI. Default is GR.",
 		},
 		"enable_customized_pod_cidr": {
-			Type:         schema.TypeBool,
-			ForceNew:     true,
-			Optional:     true,
-			Default:      false,
-			Description:  "Whether to enable the custom mode of node podCIDR size. Default is false.",
+			Type:        schema.TypeBool,
+			ForceNew:    true,
+			Optional:    true,
+			Default:     false,
+			Description: "Whether to enable the custom mode of node podCIDR size. Default is false.",
 		},
 		"base_pod_num": {
-			Type:         schema.TypeInt,
-			ForceNew:     true,
-			Optional:     true,
-			Description:  "The number of basic pods. valid when enable_customized_pod_cidr=true.",
+			Type:        schema.TypeInt,
+			ForceNew:    true,
+			Optional:    true,
+			Description: "The number of basic pods. valid when enable_customized_pod_cidr=true.",
 		},
 		"is_non_static_ip_mode": {
 			Type:        schema.TypeBool,
