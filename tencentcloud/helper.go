--- conflicted
+++ resolved
@@ -130,7 +130,10 @@
 	return &i
 }
 
-<<<<<<< HEAD
+func int64Pt(i int64) *int64 {
+	return &i
+}
+
 func getTags(d *schema.ResourceData, k string) map[string]string {
 	var tags map[string]string
 	if raw, ok := d.GetOk(k); ok {
@@ -158,8 +161,4 @@
 func int64ToPointer(n int) *int64 {
 	i64 := int64(n)
 	return &i64
-=======
-func int64Pt(i int64) *int64 {
-	return &i
->>>>>>> ef901be3
 }