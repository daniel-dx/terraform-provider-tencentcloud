package connectivity

import (
	"fmt"

	"github.com/aws/aws-sdk-go/aws"
	"github.com/aws/aws-sdk-go/aws/credentials"
	"github.com/aws/aws-sdk-go/aws/endpoints"
	"github.com/aws/aws-sdk-go/aws/session"
	"github.com/aws/aws-sdk-go/service/s3"
	as "github.com/tencentcloud/tencentcloud-sdk-go/tencentcloud/as/v20180419"
	cbs "github.com/tencentcloud/tencentcloud-sdk-go/tencentcloud/cbs/v20170312"
	cdb "github.com/tencentcloud/tencentcloud-sdk-go/tencentcloud/cdb/v20170320"
	clb "github.com/tencentcloud/tencentcloud-sdk-go/tencentcloud/clb/v20180317"
	"github.com/tencentcloud/tencentcloud-sdk-go/tencentcloud/common"
	"github.com/tencentcloud/tencentcloud-sdk-go/tencentcloud/common/profile"
<<<<<<< HEAD
	cvm "github.com/tencentcloud/tencentcloud-sdk-go/tencentcloud/cvm/v20170312"
=======
	dc "github.com/tencentcloud/tencentcloud-sdk-go/tencentcloud/dc/v20180410"
>>>>>>> 2251cf98
	redis "github.com/tencentcloud/tencentcloud-sdk-go/tencentcloud/redis/v20180412"
	vpc "github.com/tencentcloud/tencentcloud-sdk-go/tencentcloud/vpc/v20170312"
)

// client for all TencentCloud service
type TencentCloudClient struct {
	Region    string
	SecretId  string
	SecretKey string
	mysqlConn *cdb.Client
	cosConn   *s3.S3
	redisConn *redis.Client
	asConn    *as.Client
	vpcConn   *vpc.Client
	cbsConn   *cbs.Client
<<<<<<< HEAD
	cvmConn   *cvm.Client
	clbConn   *clb.Client
=======
	dcConn    *dc.Client
>>>>>>> 2251cf98
}

func NewTencentCloudClient(secretId, secretKey, region string) *TencentCloudClient {

	var tencentCloudClient TencentCloudClient

	tencentCloudClient.SecretId,
		tencentCloudClient.SecretKey,
		tencentCloudClient.Region =

		secretId,
		secretKey,
		region

	return &tencentCloudClient
}

// get mysql(cdb) client for service
func (me *TencentCloudClient) UseMysqlClient() *cdb.Client {
	if me.mysqlConn != nil {
		return me.mysqlConn
	}

	credential := common.NewCredential(
		me.SecretId,
		me.SecretKey,
	)

	cpf := profile.NewClientProfile()
	// all request use method POST
	cpf.HttpProfile.ReqMethod = "POST"
	// request timeout
	cpf.HttpProfile.ReqTimeout = 300
	// cpf.SignMethod = "HmacSHA1"

	mysqlClient, _ := cdb.NewClient(credential, me.Region, cpf)
	me.mysqlConn = mysqlClient

	return me.mysqlConn
}

// get cos client for service
func (me *TencentCloudClient) UseCosClient() *s3.S3 {
	if me.cosConn != nil {
		return me.cosConn
	}

	resolver := func(service, region string, optFns ...func(*endpoints.Options)) (endpoints.ResolvedEndpoint, error) {
		if service == endpoints.S3ServiceID {
			return endpoints.ResolvedEndpoint{
				URL:           fmt.Sprintf("http://cos.%s.myqcloud.com", region),
				SigningRegion: region,
			}, nil
		}
		return endpoints.DefaultResolver().EndpointFor(service, region, optFns...)
	}
	creds := credentials.NewStaticCredentials(me.SecretId, me.SecretKey, "")

	sess := session.Must(session.NewSession(&aws.Config{
		Credentials:      creds,
		Region:           aws.String(me.Region),
		EndpointResolver: endpoints.ResolverFunc(resolver),
	}))
	return s3.New(sess)
}

// get redis client for service
func (me *TencentCloudClient) UseRedisClient() *redis.Client {
	if me.redisConn != nil {
		return me.redisConn
	}
	credential := common.NewCredential(
		me.SecretId,
		me.SecretKey,
	)

	cpf := profile.NewClientProfile()
	cpf.HttpProfile.ReqMethod = "POST"
	cpf.HttpProfile.ReqTimeout = 300

	redisConn, _ := redis.NewClient(credential, me.Region, cpf)
	me.redisConn = redisConn

	return me.redisConn
}

func (me *TencentCloudClient) UseAsClient() *as.Client {
	if me.asConn != nil {
		return me.asConn
	}
	credential := common.NewCredential(
		me.SecretId,
		me.SecretKey,
	)

	cpf := profile.NewClientProfile()
	cpf.HttpProfile.ReqMethod = "POST"
	cpf.HttpProfile.ReqTimeout = 300

	asConn, _ := as.NewClient(credential, me.Region, cpf)
	me.asConn = asConn

	return me.asConn
}

// get vpc client for service
func (me *TencentCloudClient) UseVpcClient() *vpc.Client {
	if me.vpcConn != nil {
		return me.vpcConn
	}
	credential := common.NewCredential(
		me.SecretId,
		me.SecretKey,
	)

	cpf := profile.NewClientProfile()
	cpf.HttpProfile.ReqMethod = "POST"
	cpf.HttpProfile.ReqTimeout = 300

	vpcConn, _ := vpc.NewClient(credential, me.Region, cpf)

	var round LogRoundTripper

	vpcConn.WithHttpTransport(&round)

	me.vpcConn = vpcConn

	return me.vpcConn
}

func (me *TencentCloudClient) UseCbsClient() *cbs.Client {
	if me.cbsConn != nil {
		return me.cbsConn
	}
	credential := common.NewCredential(
		me.SecretId,
		me.SecretKey,
	)

	cpf := profile.NewClientProfile()
	cpf.HttpProfile.ReqMethod = "POST"
	cpf.HttpProfile.ReqTimeout = 300

	cbsConn, _ := cbs.NewClient(credential, me.Region, cpf)
	me.cbsConn = cbsConn

	return me.cbsConn
}

<<<<<<< HEAD
func (me *TencentCloudClient) UseCvmClient() *cvm.Client {
	if me.cvmConn != nil {
		return me.cvmConn
	}

	credential, cpf := createCredentialAndClientProfile(me.SecretId, me.SecretKey)

	me.cvmConn, _ = cvm.NewClient(credential, me.Region, cpf)

	return me.cvmConn
}

func (me *TencentCloudClient) UseClbClient() *clb.Client {
	if me.clbConn != nil {
		return me.clbConn
	}

	credential, cpf := createCredentialAndClientProfile(me.SecretId, me.SecretKey)

	me.clbConn, _ = clb.NewClient(credential, me.Region, cpf)

	return me.clbConn
}

func createCredentialAndClientProfile(secretId, secretKey string) (*common.Credential, *profile.ClientProfile) {
	credential := common.NewCredential(secretId, secretKey)

	cpf := profile.NewClientProfile()
	// all request use method POST
	cpf.HttpProfile.ReqMethod = "POST"
	cpf.HttpProfile.ReqTimeout = 300

	return credential, cpf
=======
func (me *TencentCloudClient) UseDcClient() *dc.Client {
	if me.dcConn != nil {
		return me.dcConn
	}

	credential := common.NewCredential(
		me.SecretId,
		me.SecretKey,
	)

	cpf := profile.NewClientProfile()
	cpf.HttpProfile.ReqMethod = "POST"
	cpf.HttpProfile.ReqTimeout = 300

	dcConn, _ := dc.NewClient(credential, me.Region, cpf)

	var round LogRoundTripper

	dcConn.WithHttpTransport(&round)

	me.dcConn = dcConn

	return me.dcConn

>>>>>>> 2251cf98
}<|MERGE_RESOLUTION|>--- conflicted
+++ resolved
@@ -14,11 +14,8 @@
 	clb "github.com/tencentcloud/tencentcloud-sdk-go/tencentcloud/clb/v20180317"
 	"github.com/tencentcloud/tencentcloud-sdk-go/tencentcloud/common"
 	"github.com/tencentcloud/tencentcloud-sdk-go/tencentcloud/common/profile"
-<<<<<<< HEAD
 	cvm "github.com/tencentcloud/tencentcloud-sdk-go/tencentcloud/cvm/v20170312"
-=======
 	dc "github.com/tencentcloud/tencentcloud-sdk-go/tencentcloud/dc/v20180410"
->>>>>>> 2251cf98
 	redis "github.com/tencentcloud/tencentcloud-sdk-go/tencentcloud/redis/v20180412"
 	vpc "github.com/tencentcloud/tencentcloud-sdk-go/tencentcloud/vpc/v20170312"
 )
@@ -34,12 +31,9 @@
 	asConn    *as.Client
 	vpcConn   *vpc.Client
 	cbsConn   *cbs.Client
-<<<<<<< HEAD
+	dcConn    *dc.Client
 	cvmConn   *cvm.Client
 	clbConn   *clb.Client
-=======
-	dcConn    *dc.Client
->>>>>>> 2251cf98
 }
 
 func NewTencentCloudClient(secretId, secretKey, region string) *TencentCloudClient {
@@ -189,7 +183,32 @@
 	return me.cbsConn
 }
 
-<<<<<<< HEAD
+func (me *TencentCloudClient) UseDcClient() *dc.Client {
+	if me.dcConn != nil {
+		return me.dcConn
+	}
+
+	credential := common.NewCredential(
+		me.SecretId,
+		me.SecretKey,
+	)
+
+	cpf := profile.NewClientProfile()
+	cpf.HttpProfile.ReqMethod = "POST"
+	cpf.HttpProfile.ReqTimeout = 300
+
+	dcConn, _ := dc.NewClient(credential, me.Region, cpf)
+
+	var round LogRoundTripper
+
+	dcConn.WithHttpTransport(&round)
+
+	me.dcConn = dcConn
+
+	return me.dcConn
+
+}
+
 func (me *TencentCloudClient) UseCvmClient() *cvm.Client {
 	if me.cvmConn != nil {
 		return me.cvmConn
@@ -223,30 +242,4 @@
 	cpf.HttpProfile.ReqTimeout = 300
 
 	return credential, cpf
-=======
-func (me *TencentCloudClient) UseDcClient() *dc.Client {
-	if me.dcConn != nil {
-		return me.dcConn
-	}
-
-	credential := common.NewCredential(
-		me.SecretId,
-		me.SecretKey,
-	)
-
-	cpf := profile.NewClientProfile()
-	cpf.HttpProfile.ReqMethod = "POST"
-	cpf.HttpProfile.ReqTimeout = 300
-
-	dcConn, _ := dc.NewClient(credential, me.Region, cpf)
-
-	var round LogRoundTripper
-
-	dcConn.WithHttpTransport(&round)
-
-	me.dcConn = dcConn
-
-	return me.dcConn
-
->>>>>>> 2251cf98
 }