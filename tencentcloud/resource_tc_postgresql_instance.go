/*
Use this resource to create postgresql instance.

Example Usage

```hcl
resource "tencentcloud_postgresql_instance" "foo" {
  name              = "example"
  availability_zone = var.availability_zone
  charge_type       = "POSTPAID_BY_HOUR"
  vpc_id            = "vpc-409mvdvv"
  subnet_id         = "subnet-nf9n81ps"
  engine_version    = "9.3.5"
  root_password     = "1qaA2k1wgvfa3ZZZ"
  charset           = "UTF8"
  project_id        = 0
  memory            = 2
  storage           = 10
}
```

Import

postgresql instance can be imported using the id, e.g.

```
$ terraform import tencentcloud_postgresql_instance.foo postgres-cda1iex1
```
*/
package tencentcloud

import (
	"context"
	"fmt"
	"strings"

	"github.com/hashicorp/terraform-plugin-sdk/helper/resource"
	"github.com/hashicorp/terraform-plugin-sdk/helper/schema"
)

func resourceTencentCloudPostgresqlInstance() *schema.Resource {
	return &schema.Resource{
		Create: resourceTencentCloudPostgresqlInstanceCreate,
		Read:   resourceTencentCloudPostgresqlInstanceRead,
		Update: resourceTencentCloudPostgresqlInstanceUpdate,
		Delete: resourceTencentCLoudPostgresqlInstanceDelete,
		Importer: &schema.ResourceImporter{
			State: schema.ImportStatePassthrough,
		},

		Schema: map[string]*schema.Schema{
			"name": {
				Type:         schema.TypeString,
				Required:     true,
				ValidateFunc: validateStringLengthInRange(1, 60),
				Description:  "Name of the postgresql instance.",
			},
			"charge_type": {
				Type:         schema.TypeString,
				Optional:     true,
				Default:      COMMON_PAYTYPE_POSTPAID,
				ForceNew:     true,
				ValidateFunc: validateAllowedStringValue(POSTGRESQL_PAYTYPE),
				Description:  "Pay type of the postgresql instance. For now, only `POSTPAID_BY_HOUR` is valid.",
			},
			"engine_version": {
				Type:        schema.TypeString,
				ForceNew:    true,
				Optional:    true,
<<<<<<< HEAD
				Default:     "9.3.5",
=======
				Default:     POSTSQL_DB_VERSION[len(POSTSQL_DB_VERSION)-1],
>>>>>>> 5e886bef
				Description: "Version of the postgresql database engine. Allowed values are `9.3.5`, `9.5.4`, `10.4`.",
			},
			"vpc_id": {
				Type:        schema.TypeString,
				ForceNew:    true,
				Optional:    true,
				Description: "ID of VPC.",
			},
			"subnet_id": {
				Type:        schema.TypeString,
				ForceNew:    true,
				Optional:    true,
				Description: "ID of subnet.",
			},
			"storage": {
				Type:        schema.TypeInt,
				Required:    true,
				Description: "Volume size(in GB). Allowed value must be a multiple of 10. The storage must be set with the limit of `storage_min` and `storage_max` which data source `tencentcloud_postgresql_specinfos` provides.",
			},
			"memory": {
				Type:        schema.TypeInt,
				Required:    true,
				Description: "Memory size(in GB). Allowed value must be larger than `memory` that data source `tencentcloud_postgresql_specinfos` provides.",
			},
			"project_id": {
				Type:        schema.TypeInt,
				Optional:    true,
				Default:     0,
				Description: "Project id, default value is 0.",
			},
			"availability_zone": {
				Type:        schema.TypeString,
				ForceNew:    true,
				Optional:    true,
				Computed:    true,
				Description: "Availability zone.",
			},
			"root_password": {
				Type:         schema.TypeString,
				Required:     true,
				Sensitive:    true,
				ValidateFunc: validateMysqlPassword,
				Description:  "Password of root account. This parameter can be specified when you purchase master instances, but it should be ignored when you purchase read-only instances or disaster recovery instances.",
			},
			"charset": {
				Type:         schema.TypeString,
				Optional:     true,
				Default:      POSTGRESQL_DB_CHARSET_UTF8,
				ForceNew:     true,
				ValidateFunc: validateAllowedStringValue(POSTSQL_DB_CHARSET),
				Description:  "Charset of the root account. Valid values are `UTF8`,`LATIN1`.",
			},
			"public_access_switch": {
				Type:        schema.TypeBool,
				Optional:    true,
				Default:     false,
				Description: "Indicates whether to enable the access to an instance from public network or not.",
			},
			//Computed values
			"public_access_host": {
				Type:        schema.TypeString,
				Computed:    true,
				Description: "Host for public access.",
			},
			"public_access_port": {
				Type:        schema.TypeInt,
				Computed:    true,
				Description: "Port for public access.",
			},
			"private_access_ip": {
				Type:        schema.TypeString,
				Computed:    true,
				Description: "IP for private access.",
			},
			"private_access_port": {
				Type:        schema.TypeInt,
				Computed:    true,
				Description: "Port for private access.",
			},
			"create_time": {
				Type:        schema.TypeString,
				Computed:    true,
				Description: "Create time of the postgresql instance.",
			},
		},
	}
}

func resourceTencentCloudPostgresqlInstanceCreate(d *schema.ResourceData, meta interface{}) error {
	defer logElapsed("resource.tencentcloud_postgresql_instance.create")()

	logId := getLogId(contextNil)
	ctx := context.WithValue(context.TODO(), logIdKey, logId)

	postgresqlService := PostgresqlService{client: meta.(*TencentCloudClient).apiV3Conn}

	var (
		name      = d.Get("name").(string)
		dbVersion = d.Get("engine_version").(string)
		payType   = d.Get("charge_type").(string)
		projectId = d.Get("project_id").(int)
		subnetId  = d.Get("subnet_id").(string)
		vpcId     = d.Get("vpc_id").(string)
		zone      = d.Get("availability_zone").(string)
		storage   = d.Get("storage").(int)
		memory    = d.Get("memory").(int)
	)

	var period = 1
	//the sdk asks to set value with 1 when paytype is postpaid

	var instanceId, specVersion, specCode string
	var outErr, inErr error
	var allowVersion, allowMemory []string

	//get speccode with engine_version and memory
	outErr = resource.Retry(readRetryTimeout, func() *resource.RetryError {
		speccodes, inErr := postgresqlService.DescribeSpecinfos(ctx, zone)
		if inErr != nil {
			return retryError(inErr)
		}
		for _, info := range speccodes {
			if !IsContains(allowVersion, *info.Version) {
				allowVersion = append(allowVersion, *info.Version)
			}
			if *info.Version == dbVersion {
				specVersion = *info.Version
				memoryString := fmt.Sprintf("%d", int(*info.Memory)/1024)
				if !IsContains(allowMemory, memoryString) {
					allowMemory = append(allowMemory, memoryString)
				}
				if int(*info.Memory)/1024 == memory {
					specCode = *info.SpecCode
					break
				}
			}
		}
		return nil
	})
	if outErr != nil {
		return outErr
	}

	if specVersion == "" {
		return fmt.Errorf(`The "engine_version" value: "%s" is invalid, Valid values are one of: "%s"`, dbVersion, strings.Join(allowVersion, `", "`))
	}

	if specCode == "" {
		return fmt.Errorf(`The "memory" value: %d is invalid, Valid values are one of: %s`, memory, strings.Join(allowMemory, `, `))
	}

	outErr = resource.Retry(writeRetryTimeout, func() *resource.RetryError {
		instanceId, inErr = postgresqlService.CreatePostgresqlInstance(ctx, name, dbVersion, payType, specCode, 0, projectId, period, subnetId, vpcId, zone, storage)
		if inErr != nil {
			return retryError(inErr)
		}
		return nil
	})
	if outErr != nil {
		return outErr
	}

	//check creation done
	err := resource.Retry(readRetryTimeout, func() *resource.RetryError {
		instance, has, err := postgresqlService.DescribePostgresqlInstanceById(ctx, instanceId)
		if err != nil {
			return retryError(err)
		} else if has && *instance.DBInstanceStatus == "init" {
			memory = int(*instance.DBInstanceMemory)
			return nil
		} else if !has {
			return resource.NonRetryableError(fmt.Errorf("create postgresql instance fail"))
		} else {
			return resource.RetryableError(fmt.Errorf("creating postgresql instance %s , status %s ", instanceId, *instance.DBInstanceStatus))
		}
	})

	if err != nil {
		return err
	}
	d.SetId(instanceId)

	var (
		password = d.Get("root_password").(string)
		charset  = d.Get("charset").(string)
	)

	outErr = resource.Retry(writeRetryTimeout, func() *resource.RetryError {
		inErr = postgresqlService.InitPostgresqlInstance(ctx, instanceId, password, charset)
		if inErr != nil {
			return retryError(inErr)
		}
		return nil
	})
	if outErr != nil {
		return outErr
	}
	//check init status

	//set open public access
	public_access_switch := false
	if v, ok := d.GetOkExists("public_access_switch"); ok {
		public_access_switch = v.(bool)
	}

	if public_access_switch {
		outErr = resource.Retry(writeRetryTimeout, func() *resource.RetryError {
			inErr = postgresqlService.ModifyPublicService(ctx, true, instanceId)
			if inErr != nil {
				return retryError(inErr)
			}
			return nil
		})
		if outErr != nil {
			return outErr
		}
	}

	//set name
	outErr = resource.Retry(writeRetryTimeout, func() *resource.RetryError {
		inErr := postgresqlService.ModifyPostgresqlInstanceName(ctx, instanceId, name)
		if inErr != nil {
			return retryError(inErr)
		}
		return nil
	})
	if outErr != nil {
		return outErr
	}

	//check creation done
	checkErr := postgresqlService.CheckDBInstanceStatus(ctx, instanceId)
	if checkErr != nil {
		return checkErr
	}

	return resourceTencentCloudPostgresqlInstanceRead(d, meta)
}

func resourceTencentCloudPostgresqlInstanceUpdate(d *schema.ResourceData, meta interface{}) error {
	defer logElapsed("resource.tencentcloud_postgresql_instance.update")()

	logId := getLogId(contextNil)
	ctx := context.WithValue(context.TODO(), logIdKey, logId)

	postgresqlService := PostgresqlService{client: meta.(*TencentCloudClient).apiV3Conn}
	instanceId := d.Id()
	d.Partial(true)

	var outErr, inErr, checkErr error
	//update name
	if d.HasChange("name") {
		name := d.Get("name").(string)
		outErr = resource.Retry(writeRetryTimeout, func() *resource.RetryError {
			inErr = postgresqlService.ModifyPostgresqlInstanceName(ctx, instanceId, name)
			if inErr != nil {
				return retryError(inErr)
			}
			return nil
		})
		if outErr != nil {
			return outErr
		}
		//check update name done
		checkErr = postgresqlService.CheckDBInstanceStatus(ctx, instanceId)
		if checkErr != nil {
			return checkErr
		}
		d.SetPartial("name")
	}

	//upgrade storage and memory size
	if d.HasChange("memory") || d.HasChange("storage") {
		memory := d.Get("memory").(int)
		storage := d.Get("storage").(int)
		outErr = resource.Retry(writeRetryTimeout, func() *resource.RetryError {
			inErr = postgresqlService.UpgradePostgresqlInstance(ctx, instanceId, memory, storage)
			if inErr != nil {
				return retryError(inErr)
			}
			return nil
		})
		if outErr != nil {
			return outErr
		}
		//check update storage and memory done
		checkErr = postgresqlService.CheckDBInstanceStatus(ctx, instanceId)
		if checkErr != nil {
			return checkErr
		}
		d.SetPartial("memory")
		d.SetPartial("storage")
	}

	//update project id
	if d.HasChange("project_id") {
		projectId := d.Get("project_id").(int)
		outErr = resource.Retry(writeRetryTimeout, func() *resource.RetryError {
			inErr = postgresqlService.ModifyPostgresqlInstanceProjectId(ctx, instanceId, projectId)
			if inErr != nil {
				return retryError(inErr)
			}
			return nil
		})
		if outErr != nil {
			return outErr
		}

		//check update project id done
		checkErr = postgresqlService.CheckDBInstanceStatus(ctx, instanceId)
		if checkErr != nil {
			return checkErr
		}
		d.SetPartial("project_id")
	}

	//update public access
	if d.HasChange("public_access_switch") {
		public_access_switch := false
		if v, ok := d.GetOkExists("public_access_switch"); ok {
			public_access_switch = v.(bool)
		}
		outErr = resource.Retry(writeRetryTimeout, func() *resource.RetryError {
			inErr = postgresqlService.ModifyPublicService(ctx, public_access_switch, instanceId)
			if inErr != nil {
				return retryError(inErr)
			}
			return nil
		})
		if outErr != nil {
			return outErr
		}
		//check update public service done
		checkErr = postgresqlService.CheckDBInstanceStatus(ctx, instanceId)
		if checkErr != nil {
			return checkErr
		}
		d.SetPartial("public_access_switch")
	}

	//update root password
	if d.HasChange("root_password") {
		//to avoid other updating process conflicts with updating password, set the password updating with the last step, there is no way to figure out whether changing password is done
		outErr = resource.Retry(writeRetryTimeout, func() *resource.RetryError {
			inErr = postgresqlService.SetPostgresqlInstanceRootPassword(ctx, instanceId, d.Get("root_password").(string))
			if inErr != nil {
				return retryError(inErr)
			}
			return nil
		})
		if outErr != nil {
			return outErr
		}
		//check update password done
		checkErr = postgresqlService.CheckDBInstanceStatus(ctx, instanceId)
		if checkErr != nil {
			return checkErr
		}
		d.SetPartial("root_password")
	}

	d.Partial(false)

	return resourceTencentCloudPostgresqlInstanceRead(d, meta)
}

func resourceTencentCloudPostgresqlInstanceRead(d *schema.ResourceData, meta interface{}) error {
	defer logElapsed("resource.tencentcloud_postgresql_instance.read")()

	logId := getLogId(contextNil)
	ctx := context.WithValue(context.TODO(), logIdKey, logId)

	var outErr, inErr error
	postgresqlService := PostgresqlService{client: meta.(*TencentCloudClient).apiV3Conn}
	instance, has, outErr := postgresqlService.DescribePostgresqlInstanceById(ctx, d.Id())
	if outErr != nil {
		outErr = resource.Retry(readRetryTimeout, func() *resource.RetryError {
			instance, has, inErr = postgresqlService.DescribePostgresqlInstanceById(ctx, d.Id())
			if inErr != nil {
				return retryError(inErr)
			}
			return nil
		})
	}
	if outErr != nil {
		return outErr
	}
	if !has {
		d.SetId("")
		return nil
	}

	_ = d.Set("project_id", int(*instance.ProjectId))
	_ = d.Set("availability_zone", instance.Zone)
	_ = d.Set("vpc_id", instance.VpcId)
	_ = d.Set("subnet_id", instance.SubnetId)
	_ = d.Set("engine_version", instance.DBVersion)
	_ = d.Set("name", instance.DBInstanceName)
	_ = d.Set("charset", instance.DBCharset)

	if *instance.PayType == POSTGRESQL_PAYTYPE_PREPAID || *instance.PayType == COMMON_PAYTYPE_PREPAID {
		_ = d.Set("charge_type", COMMON_PAYTYPE_PREPAID)
	} else {
		_ = d.Set("charge_type", COMMON_PAYTYPE_POSTPAID)
	}

	//net status
	public_access_switch := false
	if len(instance.DBInstanceNetInfo) > 0 {
		for _, v := range instance.DBInstanceNetInfo {

			if *v.NetType == "public" {
				//both 1 and opened used in SDK
				if *v.Status == "opened" || *v.Status == "1" {
					public_access_switch = true
				}
				_ = d.Set("public_access_host", v.Address)
				_ = d.Set("public_access_port", v.Port)
			}
			//private or inner will not appear at same time, private for instance with vpc
			if (*v.NetType == "private" || *v.NetType == "inner") && *v.Ip != "" {
				_ = d.Set("private_access_ip", v.Ip)
				_ = d.Set("private_access_port", v.Port)
			}
		}
	}
	_ = d.Set("public_access_switch", public_access_switch)

	//computed
	_ = d.Set("create_time", instance.CreateTime)
	_ = d.Set("status", instance.DBInstanceStatus)
	_ = d.Set("memory", instance.DBInstanceMemory)
	_ = d.Set("storage", instance.DBInstanceStorage)

	//ignore spec_code
	return nil
}

func resourceTencentCLoudPostgresqlInstanceDelete(d *schema.ResourceData, meta interface{}) error {
	defer logElapsed("resource.tencentcloud_postgresql_instance.delete")()

	logId := getLogId(contextNil)
	ctx := context.WithValue(context.TODO(), logIdKey, logId)

	instanceId := d.Id()
	postgresqlService := PostgresqlService{client: meta.(*TencentCloudClient).apiV3Conn}

<<<<<<< HEAD
	var outErr, inErr error
	var has bool

	outErr = resource.Retry(readRetryTimeout, func() *resource.RetryError {
		_, has, inErr = postgresqlService.DescribePostgresqlInstanceById(ctx, d.Id())
		if inErr != nil {
			return retryError(inErr)
		}
		return nil
	})

	if outErr != nil {
		return outErr
	}

	if !has {
		return nil
=======
	var outErr, inErr, checkErr error
	//check status
	checkErr = postgresqlService.CheckDBInstanceStatus(ctx, instanceId)
	if checkErr != nil {
		return checkErr
>>>>>>> 5e886bef
	}

	outErr = postgresqlService.DeletePostgresqlInstance(ctx, instanceId)
	if outErr != nil {
		outErr = resource.Retry(writeRetryTimeout, func() *resource.RetryError {
			inErr = postgresqlService.DeletePostgresqlInstance(ctx, instanceId)
			if inErr != nil {
				return retryError(inErr)
			}
			return nil
		})
	}

	if outErr != nil {
		return outErr
	}

	outErr = resource.Retry(readRetryTimeout, func() *resource.RetryError {
		_, has, inErr = postgresqlService.DescribePostgresqlInstanceById(ctx, d.Id())
		if inErr != nil {
			return retryError(inErr)
		}
		if has {
			inErr = fmt.Errorf("delete postgresql instance %s fail, instance still exists from SDK DescribePostgresqlInstanceById", instanceId)
			return resource.RetryableError(inErr)
		}
		return nil
	})

	if outErr != nil {
		return outErr
	}

	return nil
}<|MERGE_RESOLUTION|>--- conflicted
+++ resolved
@@ -67,11 +67,7 @@
 				Type:        schema.TypeString,
 				ForceNew:    true,
 				Optional:    true,
-<<<<<<< HEAD
 				Default:     "9.3.5",
-=======
-				Default:     POSTSQL_DB_VERSION[len(POSTSQL_DB_VERSION)-1],
->>>>>>> 5e886bef
 				Description: "Version of the postgresql database engine. Allowed values are `9.3.5`, `9.5.4`, `10.4`.",
 			},
 			"vpc_id": {
@@ -519,7 +515,6 @@
 	instanceId := d.Id()
 	postgresqlService := PostgresqlService{client: meta.(*TencentCloudClient).apiV3Conn}
 
-<<<<<<< HEAD
 	var outErr, inErr error
 	var has bool
 
@@ -537,13 +532,6 @@
 
 	if !has {
 		return nil
-=======
-	var outErr, inErr, checkErr error
-	//check status
-	checkErr = postgresqlService.CheckDBInstanceStatus(ctx, instanceId)
-	if checkErr != nil {
-		return checkErr
->>>>>>> 5e886bef
 	}
 
 	outErr = postgresqlService.DeletePostgresqlInstance(ctx, instanceId)
