--- conflicted
+++ resolved
@@ -35,7 +35,55 @@
 	EIP_STATUS_UNBIND    = "UNBIND"
 	EIP_STATUS_OFFLINING = "OFFLINING"
 	EIP_STATUS_BIND_ENI  = "BIND_ENI"
-<<<<<<< HEAD
+
+	EIP_TYPE_EIP     = "EIP"
+	EIP_TYPE_ANYCAST = "AnycastEIP"
+
+	EIP_ANYCAST_ZONE_GLOBAL   = "ANYCAST_ZONE_GLOBAL"
+	EIP_ANYCAST_ZONE_OVERSEAS = "ANYCAST_ZONE_OVERSEAS"
+
+	EIP_INTERNET_PROVIDER_BGP  = "BGP"
+	EIP_INTERNET_PROVIDER_CMCC = "CMCC"
+	EIP_INTERNET_PROVIDER_CTCC = "CTCC"
+	EIP_INTERNET_PROVIDER_CUCC = "CUCC"
+)
+
+var EIP_INTERNET_PROVIDER = []string{
+	EIP_INTERNET_PROVIDER_BGP,
+	EIP_INTERNET_PROVIDER_CMCC,
+	EIP_INTERNET_PROVIDER_CTCC,
+	EIP_INTERNET_PROVIDER_CUCC,
+}
+
+var EIP_TYPE = []string{
+	EIP_TYPE_EIP,
+	EIP_TYPE_ANYCAST,
+}
+
+var EIP_ANYCAST_ZONE = []string{
+	EIP_ANYCAST_ZONE_GLOBAL,
+	EIP_ANYCAST_ZONE_OVERSEAS,
+}
+
+// ENI
+const (
+	ENI_DESCRIBE_LIMIT = 100
+)
+
+const (
+	ENI_STATE_PENDING   = "PENDING"
+	ENI_STATE_AVAILABLE = "AVAILABLE"
+	ENI_STATE_ATTACHING = "ATTACHING"
+	ENI_STATE_DETACHING = "DETACHING"
+	ENI_STATE_DELETING  = "DELETING"
+)
+
+const (
+	ENI_IP_PENDING   = "PENDING"
+	ENI_IP_AVAILABLE = "AVAILABLE"
+	ENI_IP_ATTACHING = "ATTACHING"
+	ENI_IP_DETACHING = "DETACHING"
+	ENI_IP_DELETING  = "DELETING"
 )
 
 /*
@@ -200,56 +248,4 @@
 	VPN_IPSEC_ENCRY_ALGORITHM_AESCBC256,
 	VPN_IPSEC_ENCRY_ALGORITHM_DESCBC,
 	VPN_IPSEC_ENCRY_ALGORITHM_NULL,
-}
-=======
-
-	EIP_TYPE_EIP     = "EIP"
-	EIP_TYPE_ANYCAST = "AnycastEIP"
-
-	EIP_ANYCAST_ZONE_GLOBAL   = "ANYCAST_ZONE_GLOBAL"
-	EIP_ANYCAST_ZONE_OVERSEAS = "ANYCAST_ZONE_OVERSEAS"
-
-	EIP_INTERNET_PROVIDER_BGP  = "BGP"
-	EIP_INTERNET_PROVIDER_CMCC = "CMCC"
-	EIP_INTERNET_PROVIDER_CTCC = "CTCC"
-	EIP_INTERNET_PROVIDER_CUCC = "CUCC"
-)
-
-var EIP_INTERNET_PROVIDER = []string{
-	EIP_INTERNET_PROVIDER_BGP,
-	EIP_INTERNET_PROVIDER_CMCC,
-	EIP_INTERNET_PROVIDER_CTCC,
-	EIP_INTERNET_PROVIDER_CUCC,
-}
-
-var EIP_TYPE = []string{
-	EIP_TYPE_EIP,
-	EIP_TYPE_ANYCAST,
-}
-
-var EIP_ANYCAST_ZONE = []string{
-	EIP_ANYCAST_ZONE_GLOBAL,
-	EIP_ANYCAST_ZONE_OVERSEAS,
-}
-
-// ENI
-const (
-	ENI_DESCRIBE_LIMIT = 100
-)
-
-const (
-	ENI_STATE_PENDING   = "PENDING"
-	ENI_STATE_AVAILABLE = "AVAILABLE"
-	ENI_STATE_ATTACHING = "ATTACHING"
-	ENI_STATE_DETACHING = "DETACHING"
-	ENI_STATE_DELETING  = "DELETING"
-)
-
-const (
-	ENI_IP_PENDING   = "PENDING"
-	ENI_IP_AVAILABLE = "AVAILABLE"
-	ENI_IP_ATTACHING = "ATTACHING"
-	ENI_IP_DETACHING = "DETACHING"
-	ENI_IP_DELETING  = "DELETING"
-)
->>>>>>> f823ded5
+}