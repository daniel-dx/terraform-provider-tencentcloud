--- conflicted
+++ resolved
@@ -3,21 +3,15 @@
 import (
 	"context"
 	"fmt"
-<<<<<<< HEAD
-=======
+	"log"
+	"strings"
 
 	"github.com/hashicorp/terraform-plugin-sdk/helper/resource"
 	"github.com/pkg/errors"
 	"github.com/terraform-providers/terraform-provider-tencentcloud/tencentcloud/internal/helper"
-
->>>>>>> 9fc7dfc0
-	"log"
-	"strings"
-
-	"github.com/hashicorp/terraform-plugin-sdk/helper/resource"
+  "github.com/hashicorp/terraform-plugin-sdk/helper/resource"
 	"github.com/pkg/errors"
 	"github.com/terraform-providers/terraform-provider-tencentcloud/tencentcloud/internal/helper"
-
 	sqlserver "github.com/tencentcloud/tencentcloud-sdk-go/tencentcloud/sqlserver/v20180328"
 	"github.com/terraform-providers/terraform-provider-tencentcloud/tencentcloud/connectivity"
 	"github.com/terraform-providers/terraform-provider-tencentcloud/tencentcloud/ratelimit"
@@ -26,6 +20,7 @@
 type SqlserverService struct {
 	client *connectivity.TencentCloudClient
 }
+
 
 func (me *SqlserverService) DescribeZones(ctx context.Context) (zoneInfoList []*sqlserver.ZoneInfo, errRet error) {
 	logId := getLogId(ctx)
@@ -43,7 +38,7 @@
 		ratelimit.Check(request.GetAction())
 		result, e := me.client.UseSqlserverClient().DescribeZones(request)
 		if e != nil {
-			log.Printf("[CRITAL]%s api[%s] fail, reason:%s\n", logId, request.GetAction(), e.Error())
+			log.Printf("[CRITAL]%s DescribeZones fail, reason:%s\n", logId, e.Error())
 			return retryError(e)
 		}
 		response = result
@@ -76,7 +71,7 @@
 		ratelimit.Check(request.GetAction())
 		result, e := me.client.UseSqlserverClient().DescribeProductConfig(request)
 		if e != nil {
-			log.Printf("[CRITAL]%s api[%s] fail, reason:%s\n", logId, request.GetAction(), e.Error())
+			log.Printf("[CRITAL]%s DescribeProductConfig fail, reason:%s\n", logId, e.Error())
 			return retryError(e)
 		}
 		response = result
@@ -92,65 +87,15 @@
 	return
 }
 
-<<<<<<< HEAD
-func (me *SqlserverService) DescribeSqlserverInstances(ctx context.Context, instanceId string, projectId int, vpcId string, subnetId string, netType int) (instanceList []*sqlserver.DBInstance, errRet error) {
-	logId := getLogId(ctx)
-	request := sqlserver.NewDescribeDBInstancesRequest()
-=======
 func (me *SqlserverService) CreateSqlserverInstance(ctx context.Context, dbVersion string, chargeType string, memory int, autoRenewFlag int, projectId int, period int, subnetId string, vpcId string, zone string, storage int) (instanceId string, errRet error) {
 	logId := getLogId(ctx)
 	request := sqlserver.NewCreateDBInstancesRequest()
->>>>>>> 9fc7dfc0
-	defer func() {
-		if errRet != nil {
-			log.Printf("[CRITAL]%s api[%s] fail,reason[%s]", logId, request.GetAction(), errRet.Error())
-		}
-	}()
-
-<<<<<<< HEAD
-	if instanceId != "" {
-		request.InstanceIdSet = []*string{&instanceId}
-	}
-	if projectId != -1 {
-		request.ProjectId = helper.IntUint64(projectId)
-	}
-	if subnetId != "" && netType != 0 {
-		request.SubnetId = &subnetId
-	}
-	if vpcId != "" && netType != 0 {
-		request.VpcId = &vpcId
-	}
-	if netType == 0 {
-		//basic network
-		request.VpcId = helper.String("")
-		request.SubnetId = helper.String("")
-	}
-	var offset, limit int64 = 0, 20
-
-	request.Offset = &offset
-	request.Limit = &limit
-
-	for {
-		ratelimit.Check(request.GetAction())
-		response, err := me.client.UseSqlserverClient().DescribeDBInstances(request)
-		if err != nil {
-			errRet = err
-			return
-		}
-		if response == nil || response.Response == nil {
-			errRet = fmt.Errorf("TencentCloud SDK return nil response, %s", request.GetAction())
-		}
-		instanceList = append(instanceList, response.Response.DBInstances...)
-		if len(response.Response.DBInstances) < int(limit) {
-			return
-		}
-		offset += limit
-	}
-}
-
-func (me *SqlserverService) DescribeSqlserverInstanceById(ctx context.Context, instanceId string) (instance *sqlserver.DBInstance, has bool, errRet error) {
-	instanceList, err := me.DescribeSqlserverInstances(ctx, instanceId, -1, "", "", 1)
-=======
+	defer func() {
+		if errRet != nil {
+			log.Printf("[CRITAL]%s api[%s] fail,reason[%s]", logId, request.GetAction(), errRet.Error())
+		}
+	}()
+
 	request.DBVersion = &dbVersion
 	request.InstanceChargeType = &chargeType
 	request.Memory = helper.IntInt64(memory)
@@ -168,12 +113,173 @@
 
 	ratelimit.Check(request.GetAction())
 	response, err := me.client.UseSqlserverClient().CreateDBInstances(request)
->>>>>>> 9fc7dfc0
-	if err != nil {
-		errRet = err
-		return
-	}
-<<<<<<< HEAD
+	if err != nil {
+		errRet = err
+		return
+	}
+	if response == nil || response.Response == nil {
+		errRet = fmt.Errorf("TencentCloud SDK return nil response, %s", request.GetAction())
+		return
+	}
+	if len(response.Response.DealNames) == 0 {
+		errRet = errors.New("TencentCloud SDK returns empty postgresql ID")
+		return
+	} else if len(response.Response.DealNames) > 1 {
+		errRet = errors.New("TencentCloud SDK returns more than one postgresql ID")
+		return
+	}
+
+	dealId := *response.Response.DealNames[0]
+	instanceId, err = me.GetInfoFromDeal(ctx, dealId)
+	if err != nil {
+		errRet = err
+	}
+	return
+}
+
+func (me *SqlserverService) ModifySqlserverInstanceName(ctx context.Context, instanceId string, name string) (errRet error) {
+	logId := getLogId(ctx)
+	request := sqlserver.NewModifyDBInstanceNameRequest()
+	request.InstanceId = &instanceId
+	request.InstanceName = &name
+	defer func() {
+		if errRet != nil {
+			log.Printf("[CRITAL]%s api[%s] fail,reason[%s]", logId, request.GetAction(), errRet.Error())
+		}
+	}()
+
+	ratelimit.Check(request.GetAction())
+	_, err := me.client.UseSqlserverClient().ModifyDBInstanceName(request)
+	return err
+}
+
+func (me *SqlserverService) ModifySqlserverInstanceProjectId(ctx context.Context, instanceId string, projectId int) (errRet error) {
+	logId := getLogId(ctx)
+	request := sqlserver.NewModifyDBInstanceProjectRequest()
+	request.InstanceIdSet = []*string{&instanceId}
+	request.ProjectId = helper.IntInt64(projectId)
+	defer func() {
+		if errRet != nil {
+			log.Printf("[CRITAL]%s api[%s] fail,reason[%s]", logId, request.GetAction(), errRet.Error())
+		}
+	}()
+
+	ratelimit.Check(request.GetAction())
+	_, err := me.client.UseSqlserverClient().ModifyDBInstanceProject(request)
+	return err
+}
+
+func (me *SqlserverService) UpgradeSqlserverInstance(ctx context.Context, instanceId string, memory int, storage int) (errRet error) {
+	logId := getLogId(ctx)
+	request := sqlserver.NewUpgradeDBInstanceRequest()
+	request.InstanceId = &instanceId
+	request.Memory = helper.IntInt64(memory)
+	request.Storage = helper.IntInt64(storage)
+	defer func() {
+		if errRet != nil {
+			log.Printf("[CRITAL]%s api[%s] fail,reason[%s]", logId, request.GetAction(), errRet.Error())
+		}
+	}()
+
+	ratelimit.Check(request.GetAction())
+	response, err := me.client.UseSqlserverClient().UpgradeDBInstance(request)
+	if response == nil || response.Response == nil {
+		errRet = fmt.Errorf("TencentCloud SDK return nil response, %s", request.GetAction())
+		return
+	}
+	if err != nil {
+		return err
+	}
+
+	//check status not expanding
+	errRet = resource.Retry(readRetryTimeout, func() *resource.RetryError {
+		instance, has, err := me.DescribeSqlserverInstanceById(ctx, instanceId)
+		if err != nil {
+			return resource.NonRetryableError(errors.WithStack(err))
+		}
+		if !has {
+			return resource.NonRetryableError(fmt.Errorf("cannot find sqlserver instance %s", instanceId))
+		}
+		if int(*instance.Status) == 9 {
+			return resource.RetryableError(fmt.Errorf("expanding , sql server instance ID %s, status %d.... ", instanceId, *instance.Status))
+		} else {
+			return nil
+		}
+	})
+
+	return
+}
+
+func (me *SqlserverService) DeleteSqlserverInstance(ctx context.Context, instanceId string) (errRet error) {
+	logId := getLogId(ctx)
+	request := sqlserver.NewTerminateDBInstanceRequest()
+	request.InstanceIdSet = []*string{&instanceId}
+	defer func() {
+		if errRet != nil {
+			log.Printf("[CRITAL]%s api[%s] fail,reason[%s]", logId, request.GetAction(), errRet.Error())
+		}
+	}()
+
+	ratelimit.Check(request.GetAction())
+	_, err := me.client.UseSqlserverClient().TerminateDBInstance(request)
+	return err
+}
+
+func (me *SqlserverService) DescribeSqlserverInstances(ctx context.Context, instanceId string, projectId int, vpcId string, subnetId string, netType int) (instanceList []*sqlserver.DBInstance, errRet error) {
+	logId := getLogId(ctx)
+	request := sqlserver.NewDescribeDBInstancesRequest()
+	defer func() {
+		if errRet != nil {
+			log.Printf("[CRITAL]%s api[%s] fail,reason[%s]", logId, request.GetAction(), errRet.Error())
+		}
+	}()
+
+	if instanceId != "" {
+		request.InstanceIdSet = []*string{&instanceId}
+	}
+	if projectId != -1 {
+		request.ProjectId = helper.IntUint64(projectId)
+	}
+	if subnetId != "" && netType != 0 {
+		request.SubnetId = &subnetId
+	}
+	if vpcId != "" && netType != 0 {
+		request.VpcId = &vpcId
+	}
+	if netType == 0 {
+		//basic network
+		request.VpcId = helper.String("")
+		request.SubnetId = helper.String("")
+	}
+	var offset, limit int64 = 0, 20
+
+	request.Offset = &offset
+	request.Limit = &limit
+
+	for {
+		ratelimit.Check(request.GetAction())
+		response, err := me.client.UseSqlserverClient().DescribeDBInstances(request)
+		if err != nil {
+			errRet = err
+			return
+		}
+		if response == nil || response.Response == nil {
+			errRet = fmt.Errorf("TencentCloud SDK return nil response, %s", request.GetAction())
+		}
+		instanceList = append(instanceList, response.Response.DBInstances...)
+		if len(response.Response.DBInstances) < int(limit) {
+			return
+		}
+		offset += limit
+	}
+}
+
+func (me *SqlserverService) DescribeSqlserverInstanceById(ctx context.Context, instanceId string) (instance *sqlserver.DBInstance, has bool, errRet error) {
+	instanceList, err := me.DescribeSqlserverInstances(ctx, instanceId, -1, "", "", 1)
+	if err != nil {
+		errRet = err
+		return
+	}
 	if len(instanceList) == 0 {
 		return
 	} else if len(instanceList) > 1 {
@@ -183,29 +289,46 @@
 	instance = instanceList[0]
 	if instance != nil && *instance.Status != 8 && *instance.Status != 4 && *instance.Status != 6 {
 		has = true
-=======
+	}
+	return
+}
+
+func (me *SqlserverService) GetInfoFromDeal(ctx context.Context, dealId string) (instanceId string, errRet error) {
+	logId := getLogId(ctx)
+	request := sqlserver.NewDescribeOrdersRequest()
+	request.DealNames = []*string{&dealId}
+	defer func() {
+		if errRet != nil {
+			log.Printf("[CRITAL]%s api[%s] fail,reason[%s]", logId, request.GetAction(), errRet.Error())
+		}
+	}()
+
+	ratelimit.Check(request.GetAction())
+	response, err := me.client.UseSqlserverClient().DescribeOrders(request)
+	if err != nil {
+		errRet = err
+		return
+	}
 	if response == nil || response.Response == nil {
 		errRet = fmt.Errorf("TencentCloud SDK return nil response, %s", request.GetAction())
 		return
 	}
-	if len(response.Response.DealNames) == 0 {
-		errRet = errors.New("TencentCloud SDK returns empty postgresql ID")
-		return
-	} else if len(response.Response.DealNames) > 1 {
-		errRet = errors.New("TencentCloud SDK returns more than one postgresql ID")
-		return
-	}
-
-	dealId := *response.Response.DealNames[0]
-	instanceId, err = me.GetInfoFromDeal(ctx, dealId)
-	if err != nil {
-		errRet = err
->>>>>>> 9fc7dfc0
-	}
-	return
-}
-
-<<<<<<< HEAD
+	if len(response.Response.Deals) == 0 {
+		errRet = errors.New("TencentCloud SDK returns empty deal")
+		return
+	} else if len(response.Response.Deals) > 1 {
+		errRet = errors.New("TencentCloud SDK returns more than one deal")
+		return
+	}
+	instanceId = *response.Response.Deals[0].InstanceIdSet[0]
+	flowId := *response.Response.Deals[0].FlowId
+	err = me.WaitForTaskFinish(ctx, flowId)
+	if err != nil {
+		errRet = err
+	}
+	return
+}
+
 func (me *SqlserverService) WaitForTaskFinish(ctx context.Context, flowId int64) (errRet error) {
 	logId := getLogId(ctx)
 	request := sqlserver.NewDescribeFlowStatusRequest()
@@ -232,8 +355,7 @@
 	})
 	return
 }
-
-func (me *SqlserverService) CreateSqlserverDB(ctx context.Context, instanceID string, dbname string, charset string, remark string) (errRet error) {
+  func (me *SqlserverService) CreateSqlserverDB(ctx context.Context, instanceID string, dbname string, charset string, remark string) (errRet error) {
 	logId := getLogId(ctx)
 	request := sqlserver.NewCreateDBRequest()
 
@@ -281,99 +403,6 @@
 func (me *SqlserverService) DescribeDBsOfInstance(ctx context.Context, instanceId string) (instanceDBList []*sqlserver.DBDetail, errRet error) {
 	logId := getLogId(ctx)
 	request := sqlserver.NewDescribeDBsRequest()
-=======
-func (me *SqlserverService) ModifySqlserverInstanceName(ctx context.Context, instanceId string, name string) (errRet error) {
-	logId := getLogId(ctx)
-	request := sqlserver.NewModifyDBInstanceNameRequest()
-	request.InstanceId = &instanceId
-	request.InstanceName = &name
-	defer func() {
-		if errRet != nil {
-			log.Printf("[CRITAL]%s api[%s] fail,reason[%s]", logId, request.GetAction(), errRet.Error())
-		}
-	}()
-
-	ratelimit.Check(request.GetAction())
-	_, err := me.client.UseSqlserverClient().ModifyDBInstanceName(request)
-	return err
-}
-
-func (me *SqlserverService) ModifySqlserverInstanceProjectId(ctx context.Context, instanceId string, projectId int) (errRet error) {
-	logId := getLogId(ctx)
-	request := sqlserver.NewModifyDBInstanceProjectRequest()
-	request.InstanceIdSet = []*string{&instanceId}
-	request.ProjectId = helper.IntInt64(projectId)
-	defer func() {
-		if errRet != nil {
-			log.Printf("[CRITAL]%s api[%s] fail,reason[%s]", logId, request.GetAction(), errRet.Error())
-		}
-	}()
-
-	ratelimit.Check(request.GetAction())
-	_, err := me.client.UseSqlserverClient().ModifyDBInstanceProject(request)
-	return err
-}
-
-func (me *SqlserverService) UpgradeSqlserverInstance(ctx context.Context, instanceId string, memory int, storage int) (errRet error) {
-	logId := getLogId(ctx)
-	request := sqlserver.NewUpgradeDBInstanceRequest()
-	request.InstanceId = &instanceId
-	request.Memory = helper.IntInt64(memory)
-	request.Storage = helper.IntInt64(storage)
-	defer func() {
-		if errRet != nil {
-			log.Printf("[CRITAL]%s api[%s] fail,reason[%s]", logId, request.GetAction(), errRet.Error())
-		}
-	}()
-
-	ratelimit.Check(request.GetAction())
-	response, err := me.client.UseSqlserverClient().UpgradeDBInstance(request)
-	if response == nil || response.Response == nil {
-		errRet = fmt.Errorf("TencentCloud SDK return nil response, %s", request.GetAction())
-		return
-	}
-	if err != nil {
-		return err
-	}
-
-	//check status not expanding
-	errRet = resource.Retry(readRetryTimeout, func() *resource.RetryError {
-		instance, has, err := me.DescribeSqlserverInstanceById(ctx, instanceId)
-		if err != nil {
-			return resource.NonRetryableError(errors.WithStack(err))
-		}
-		if !has {
-			return resource.NonRetryableError(fmt.Errorf("cannot find sqlserver instance %s", instanceId))
-		}
-		if int(*instance.Status) == 9 {
-			return resource.RetryableError(fmt.Errorf("expanding , sql server instance ID %s, status %d.... ", instanceId, *instance.Status))
-		} else {
-			return nil
-		}
-	})
-
-	return
-}
-
-func (me *SqlserverService) DeleteSqlserverInstance(ctx context.Context, instanceId string) (errRet error) {
-	logId := getLogId(ctx)
-	request := sqlserver.NewTerminateDBInstanceRequest()
-	request.InstanceIdSet = []*string{&instanceId}
-	defer func() {
-		if errRet != nil {
-			log.Printf("[CRITAL]%s api[%s] fail,reason[%s]", logId, request.GetAction(), errRet.Error())
-		}
-	}()
-
-	ratelimit.Check(request.GetAction())
-	_, err := me.client.UseSqlserverClient().TerminateDBInstance(request)
-	return err
-}
-
-func (me *SqlserverService) DescribeSqlserverInstances(ctx context.Context, instanceId string, projectId int, vpcId string, subnetId string, netType int) (instanceList []*sqlserver.DBInstance, errRet error) {
-	logId := getLogId(ctx)
-	request := sqlserver.NewDescribeDBInstancesRequest()
->>>>>>> 9fc7dfc0
 	defer func() {
 		if errRet != nil {
 			log.Printf("[CRITAL]%s api[%s] fail,reason[%s]", logId, request.GetAction(), errRet.Error())
@@ -383,31 +412,12 @@
 	if instanceId != "" {
 		request.InstanceIdSet = []*string{&instanceId}
 	}
-<<<<<<< HEAD
 	var offset, limit uint64 = SQLSERVER_DEFAULT_OFFSET, SQLSERVER_DEFAULT_LIMIT
-=======
-	if projectId != -1 {
-		request.ProjectId = helper.IntUint64(projectId)
-	}
-	if subnetId != "" && netType != 0 {
-		request.SubnetId = &subnetId
-	}
-	if vpcId != "" && netType != 0 {
-		request.VpcId = &vpcId
-	}
-	if netType == 0 {
-		//basic network
-		request.VpcId = helper.String("")
-		request.SubnetId = helper.String("")
-	}
-	var offset, limit int64 = 0, 20
->>>>>>> 9fc7dfc0
 
 	request.Offset = &offset
 	request.Limit = &limit
 
 	for {
-<<<<<<< HEAD
 		var response *sqlserver.DescribeDBsResponse
 		err := resource.Retry(10*readRetryTimeout, func() *resource.RetryError {
 			ratelimit.Check(request.GetAction())
@@ -419,16 +429,11 @@
 			response = result
 			return nil
 		})
-=======
-		ratelimit.Check(request.GetAction())
-		response, err := me.client.UseSqlserverClient().DescribeDBInstances(request)
->>>>>>> 9fc7dfc0
 		if err != nil {
 			errRet = err
 			return
 		}
 		if response == nil || response.Response == nil {
-<<<<<<< HEAD
 			errRet = fmt.Errorf("TencentCloud SDK return nil response for api[%s]", request.GetAction())
 			return
 		}
@@ -439,11 +444,6 @@
 			return
 		}
 		instanceDBList = append(instanceDBList, response.Response.DBInstances[0].DBDetails...)
-=======
-			errRet = fmt.Errorf("TencentCloud SDK return nil response, %s", request.GetAction())
-		}
-		instanceList = append(instanceList, response.Response.DBInstances...)
->>>>>>> 9fc7dfc0
 		if len(response.Response.DBInstances) < int(limit) {
 			return
 		}
@@ -451,7 +451,6 @@
 	}
 }
 
-<<<<<<< HEAD
 func (me *SqlserverService) DescribeDBDetailsById(ctx context.Context, dbId string) (dbInfo *sqlserver.DBDetail, has bool, errRet error) {
 	idItem := strings.Split(dbId, FILED_SP)
 	if len(idItem) < 2 {
@@ -462,15 +461,10 @@
 	dbName := idItem[1]
 
 	instanceDBList, err := me.DescribeDBsOfInstance(ctx, instanceId)
-=======
-func (me *SqlserverService) DescribeSqlserverInstanceById(ctx context.Context, instanceId string) (instance *sqlserver.DBInstance, has bool, errRet error) {
-	instanceList, err := me.DescribeSqlserverInstances(ctx, instanceId, -1, "", "", 1)
->>>>>>> 9fc7dfc0
-	if err != nil {
-		errRet = err
-		return
-	}
-<<<<<<< HEAD
+	if err != nil {
+		errRet = err
+		return
+	}
 	if len(instanceDBList) == 0 {
 		return
 	}
@@ -483,40 +477,21 @@
 			}
 			break
 		}
-=======
-	if len(instanceList) == 0 {
-		return
-	} else if len(instanceList) > 1 {
-		errRet = fmt.Errorf("[DescribeDBInstances]SDK returns more than one instance with instanceId %s", instanceId)
-	}
-
-	instance = instanceList[0]
-	if instance != nil && *instance.Status != 8 && *instance.Status != 4 && *instance.Status != 6 {
-		has = true
->>>>>>> 9fc7dfc0
-	}
-	return
-}
-
-<<<<<<< HEAD
+	}
+	return
+}
+
 func (me *SqlserverService) ModifySqlserverDBRemark(ctx context.Context, instanceId string, dbName string, remark string) (errRet error) {
 	logId := getLogId(ctx)
 	request := sqlserver.NewModifyDBRemarkRequest()
 	request.InstanceId = &instanceId
 	request.DBRemarks = []*sqlserver.DBRemark{{Name: &dbName, Remark: &remark}}
-=======
-func (me *SqlserverService) GetInfoFromDeal(ctx context.Context, dealId string) (instanceId string, errRet error) {
-	logId := getLogId(ctx)
-	request := sqlserver.NewDescribeOrdersRequest()
-	request.DealNames = []*string{&dealId}
->>>>>>> 9fc7dfc0
-	defer func() {
-		if errRet != nil {
-			log.Printf("[CRITAL]%s api[%s] fail,reason[%s]", logId, request.GetAction(), errRet.Error())
-		}
-	}()
-
-<<<<<<< HEAD
+	defer func() {
+		if errRet != nil {
+			log.Printf("[CRITAL]%s api[%s] fail,reason[%s]", logId, request.GetAction(), errRet.Error())
+		}
+	}()
+
 	err := resource.Retry(10*readRetryTimeout, func() *resource.RetryError {
 		ratelimit.Check(request.GetAction())
 		_, e := me.client.UseSqlserverClient().ModifyDBRemark(request)
@@ -562,57 +537,5 @@
 	if response != nil && response.Response != nil {
 		return me.WaitForTaskFinish(ctx, *response.Response.FlowId)
 	}
-=======
-	ratelimit.Check(request.GetAction())
-	response, err := me.client.UseSqlserverClient().DescribeOrders(request)
-	if err != nil {
-		errRet = err
-		return
-	}
-	if response == nil || response.Response == nil {
-		errRet = fmt.Errorf("TencentCloud SDK return nil response, %s", request.GetAction())
-		return
-	}
-	if len(response.Response.Deals) == 0 {
-		errRet = errors.New("TencentCloud SDK returns empty deal")
-		return
-	} else if len(response.Response.Deals) > 1 {
-		errRet = errors.New("TencentCloud SDK returns more than one deal")
-		return
-	}
-	instanceId = *response.Response.Deals[0].InstanceIdSet[0]
-	flowId := *response.Response.Deals[0].FlowId
-	err = me.WaitForTaskFinish(ctx, flowId)
-	if err != nil {
-		errRet = err
-	}
-	return
-}
-
-func (me *SqlserverService) WaitForTaskFinish(ctx context.Context, flowId int64) (errRet error) {
-	logId := getLogId(ctx)
-	request := sqlserver.NewDescribeFlowStatusRequest()
-	request.FlowId = &flowId
-
-	defer func() {
-		if errRet != nil {
-			log.Printf("[CRITAL]%s api[%s] fail, request body [%s], reason[%s]\n",
-				logId, request.GetAction(), request.ToJsonString(), errRet.Error())
-		}
-	}()
-	ratelimit.Check(request.GetAction())
-	errRet = resource.Retry(2*readRetryTimeout, func() *resource.RetryError {
-		taskResponse, err := me.client.UseSqlserverClient().DescribeFlowStatus(request)
-		if err != nil {
-			return resource.NonRetryableError(errors.WithStack(err))
-		}
-		if *taskResponse.Response.Status == int64(SQLSERVER_TASK_RUNNING) {
-			return resource.RetryableError(errors.WithStack(fmt.Errorf("SQLSERVER task status is %d(expanding), requestId is %s", *taskResponse.Response.Status, *taskResponse.Response.RequestId)))
-		} else if *taskResponse.Response.Status == int64(SQLSERVER_TASK_FAIL) {
-			return resource.NonRetryableError(errors.WithStack(fmt.Errorf("SQLSERVER task status is %d(failed), requestId is %s", *taskResponse.Response.Status, *taskResponse.Response.RequestId)))
-		}
-		return nil
-	})
->>>>>>> 9fc7dfc0
 	return
 }