--- conflicted
+++ resolved
@@ -774,11 +774,8 @@
 			"tencentcloud_ckafka_user":                     resourceTencentCloudCkafkaUser(),
 			"tencentcloud_ckafka_acl":                      resourceTencentCloudCkafkaAcl(),
 			"tencentcloud_ckafka_topic":                    resourceTencentCloudCkafkaTopic(),
-<<<<<<< HEAD
 			"tencentcloud_audit":                           resourceTencentCloudAudit(),
-=======
 			"tencentcloud_image":                           resourceTencentCloudImage(),
->>>>>>> db03453c
 		},
 
 		ConfigureFunc: providerConfigure,
