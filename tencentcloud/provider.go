--- conflicted
+++ resolved
@@ -316,11 +316,9 @@
     tencentcloud_sqlserver_zone_config
 
   Resource
-<<<<<<< HEAD
+	  tencentcloud_sqlserver_instance
     tencentcloud_sqlserver_db
-=======
-	tencentcloud_sqlserver_instance
->>>>>>> 9fc7dfc0
+
 
 SSL Certificates
   Data Source
@@ -714,12 +712,9 @@
 			"tencentcloud_monitor_binding_object":         resourceTencentMonitorBindingObject(),
 			"tencentcloud_monitor_binding_receiver":       resourceTencentMonitorBindingAlarmReceiver(),
 			"tencentcloud_elasticsearch_instance":         resourceTencentCloudElasticsearchInstance(),
-<<<<<<< HEAD
 			"tencentcloud_sqlserver_db":                   resourceTencentCloudSqlserverDB(),
-=======
 			"tencentcloud_postgresql_instance":            resourceTencentCloudPostgresqlInstance(),
 			"tencentcloud_sqlserver_instance":             resourceTencentCloudSqlserverInstance(),
->>>>>>> 9fc7dfc0
 		},
 
 		ConfigureFunc: providerConfigure,
