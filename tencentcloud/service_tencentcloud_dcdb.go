--- conflicted
+++ resolved
@@ -618,20 +618,6 @@
 		return
 	}
 
-<<<<<<< HEAD
-	if instanceId != "" {
-		for _, detail := range response.Response.DcnDetails {
-			if *detail.InstanceId == instanceId {
-				dbInstance = detail
-				return
-			}
-		}
-		return
-	}
-
-	// default is return the first one(maybe the master)
-	dbInstance = response.Response.DcnDetails[0]
-=======
 	// we need this relationship about master and dcn, so no need to filter the results
 	// if instanceId != "" {
 	// 	for _, detail := range response.Response.DcnDetails {
@@ -644,7 +630,6 @@
 	// }
 
 	dcnDetails = response.Response.DcnDetails
->>>>>>> 8bfadfba
 	return
 }
 
@@ -1042,31 +1027,18 @@
 func (me *DcdbService) DcdbDcnStateRefreshFunc(instanceId string, failStates []string) resource.StateRefreshFunc {
 	return func() (interface{}, string, error) {
 		ctx := contextNil
-<<<<<<< HEAD
-
-		object, err := me.DescribeDcnDetailById(ctx, instanceId)
-=======
 		rets, err := me.DescribeDcnDetailById(ctx, instanceId)
->>>>>>> 8bfadfba
 
 		if err != nil {
 			return nil, "", err
 		}
 
-<<<<<<< HEAD
-		if object == nil || object.DcnStatus == nil {
-			return &object.DcnStatus, "0", nil
-		}
-
-		return object, helper.Int64ToStr(*object.DcnStatus), nil
-=======
 		for _, object := range rets {
 			if *object.InstanceId == instanceId {
 				return object, helper.Int64ToStr(*object.DcnStatus), nil
 			}
 		}
 		return &dcdb.DcnDetailItem{}, "0", nil
->>>>>>> 8bfadfba
 	}
 }
 
@@ -1087,7 +1059,6 @@
 		user := object.Users[0]
 		return user, *user.UserName, nil
 	}
-<<<<<<< HEAD
 }
 
 func (me *DcdbService) SetDcdbExtranetAccess(ctx context.Context, instanceId string, ipv6Flag int, enable bool) (errRet error) {
@@ -1146,6 +1117,4 @@
 		}
 	}
 	return
-=======
->>>>>>> 8bfadfba
 }